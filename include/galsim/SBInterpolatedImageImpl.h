// -*- c++ -*-
/*
 * Copyright 2012, 2013 The GalSim developers:
 * https://github.com/GalSim-developers
 *
 * This file is part of GalSim: The modular galaxy image simulation toolkit.
 *
 * GalSim is free software: you can redistribute it and/or modify
 * it under the terms of the GNU General Public License as published by
 * the Free Software Foundation, either version 3 of the License, or
 * (at your option) any later version.
 *
 * GalSim is distributed in the hope that it will be useful,
 * but WITHOUT ANY WARRANTY; without even the implied warranty of
 * MERCHANTABILITY or FITNESS FOR A PARTICULAR PURPOSE.  See the
 * GNU General Public License for more details.
 *
 * You should have received a copy of the GNU General Public License
 * along with GalSim.  If not, see <http://www.gnu.org/licenses/>
 */

#ifndef SBINTERPOLATED_IMAGE_IMPL_H
#define SBINTERPOLATED_IMAGE_IMPL_H

#include "SBProfileImpl.h"
#include "SBInterpolatedImage.h"
#include "ProbabilityTree.h"

namespace galsim {

    class SBInterpolatedImage::SBInterpolatedImageImpl : public SBProfile::SBProfileImpl 
    {
    public:
        template <typename T> 
        SBInterpolatedImageImpl(
            const BaseImage<T>& image, 
            boost::shared_ptr<Interpolant2d> xInterp,
            boost::shared_ptr<Interpolant2d> kInterp,
<<<<<<< HEAD
            double dx,
            double pad_factor,
            boost::shared_ptr<BaseImage<T> > pad_image,
            const GSParamsPtr& gsparams);
=======
            double dx, double pad_factor,
            boost::shared_ptr<BaseImage<T> > pad_image, const GSParamsPtr& gsparams);
>>>>>>> 764b216b

        SBInterpolatedImageImpl(
            const MultipleImageHelper& multi,
            const std::vector<double>& weights,
            boost::shared_ptr<Interpolant2d> xInterp,
            boost::shared_ptr<Interpolant2d> kInterp,
            const GSParamsPtr& gsparams);

        ~SBInterpolatedImageImpl();

        double xValue(const Position<double>& p) const;
        std::complex<double> kValue(const Position<double>& p) const;

        double maxK() const { return _maxk; }
        double stepK() const { return _stepk; }

        void calculateMaxK() const;
        void calculateStepK() const;

        void getXRange(double& xmin, double& xmax, std::vector<double>& ) const;
        void getYRange(double& ymin, double& ymax, std::vector<double>& ) const;

        bool isAxisymmetric() const { return false; }

        // We'll use false here, but really, there's not an easy way to tell.
        // Certainly an Image _could_ have hard edges.
        bool hasHardEdges() const { return false; }

        // This class will be set up so that both x and k domain values
        // are found by interpolation of a table:
        bool isAnalyticX() const { return true; }
        bool isAnalyticK() const { return true; }

        Position<double> centroid() const;

        /**
         *
         * @brief Shoot photons through this object
         *
         * SBInterpolatedImage will assign photons to its input pixels with probability
         * proportional to their flux.  Each photon will then be displaced from its pixel center
         * by an (x,y) amount drawn from the interpolation kernel.  Note that if either the input
         * image or the interpolation kernel have negative regions, then negative-flux photons can
         * be generated.  Noisy images or ring-y kernels will generate a lot of shot noise in
         * the shoot() output.  Not all kernels have photon-shooting implemented.  It may be best to
         * stick to nearest-neighbor and linear interpolation kernels if you wish to avoid these 
         * issues.
         *
         * Use the `Delta` Interpolant if you do not want to waste time moving the photons from 
         * their pixel centers.  But you will regret any attempt to draw images analytically with 
         * that one.
         *
         * Photon shooting with the Sinc kernel is a bad idea and is currently forbidden.
         *
         * @param[in] N Total umber of photons to produce.
         * @param[in] u UniformDeviate that will be used to draw photons from distribution.
         * @returns PhotonArray containing all the photons' info.
         */
        boost::shared_ptr<PhotonArray> shoot(int N, UniformDeviate u) const;

        double getFlux() const { return _flux; }
        double calculateFlux() const;

        double getPositiveFlux() const { checkReadyToShoot(); return _positiveFlux; }
        double getNegativeFlux() const { checkReadyToShoot(); return _negativeFlux; }

        // Overrides for better efficiency
        void fillXValue(tmv::MatrixView<double> val,
                        double x0, double dx, int ix_zero,
                        double y0, double dy, int iy_zero) const;
        void fillXValue(tmv::MatrixView<double> val,
                        double x0, double dx, double dxy,
                        double y0, double dy, double dyx) const;
        void fillKValue(tmv::MatrixView<std::complex<double> > val,
                        double x0, double dx, int ix_zero,
                        double y0, double dy, int iy_zero) const;
        void fillKValue(tmv::MatrixView<std::complex<double> > val,
                        double x0, double dx, double dxy,
                        double y0, double dy, double dyx) const;

    protected:  // Made protected so that these can be used in the derived CorrelationFunction class

        MultipleImageHelper _multi;
        std::vector<double> _wts;

        boost::shared_ptr<Interpolant2d> _xInterp; ///< Interpolant used in real space.
        boost::shared_ptr<Interpolant2d> _kInterp; ///< Interpolant used in k space.

        boost::shared_ptr<XTable> _xtab; ///< Final padded real-space image.
        mutable boost::shared_ptr<KTable> _ktab; ///< Final k-space image.

        /// @brief Make ktab if necessary.
        void checkK() const;

        mutable double _stepk; ///< Stored value of stepK
        mutable double _maxk; ///< Stored value of maxK
        double _maxk1; ///< maxk based just on the xInterp urange
        double _uscale; ///< conversion from k to u for xInterpolant
        double _flux;
        int _maxNin;

        void initialize(); ///< Put code common to both constructors here.

        /// @brief Set true if the data structures for photon-shooting are valid
        mutable bool _readyToShoot;

        /// @brief Set up photon-shooting quantities, if not ready
        void checkReadyToShoot() const;

        // Structures used for photon shooting
        /**
         * @brief Simple structure used to index all pixels for photon shooting
         */
        struct Pixel {
            double x;
            double y;
            bool isPositive;
            double flux;

            Pixel(double x_=0., double y_=0., double flux_=0.): 
                x(x_), y(y_), flux(flux_) { isPositive = flux>=0.; }
            double getFlux() const { return flux; }
        };
        mutable double _positiveFlux;    ///< Sum of all positive pixels' flux
        mutable double _negativeFlux;    ///< Sum of all negative pixels' flux
        mutable ProbabilityTree<Pixel> _pt; ///< Binary tree of pixels, for photon-shooting

    private:

        // Copy constructor and op= are undefined.
        SBInterpolatedImageImpl(const SBInterpolatedImageImpl& rhs);
        void operator=(const SBInterpolatedImageImpl& rhs);
    };

}

#endif // SBINTERPOLATED_IMAGE_IMPL_H<|MERGE_RESOLUTION|>--- conflicted
+++ resolved
@@ -36,15 +36,8 @@
             const BaseImage<T>& image, 
             boost::shared_ptr<Interpolant2d> xInterp,
             boost::shared_ptr<Interpolant2d> kInterp,
-<<<<<<< HEAD
-            double dx,
-            double pad_factor,
-            boost::shared_ptr<BaseImage<T> > pad_image,
+            double dx, double pad_factor, boost::shared_ptr<BaseImage<T> > pad_image,
             const GSParamsPtr& gsparams);
-=======
-            double dx, double pad_factor,
-            boost::shared_ptr<BaseImage<T> > pad_image, const GSParamsPtr& gsparams);
->>>>>>> 764b216b
 
         SBInterpolatedImageImpl(
             const MultipleImageHelper& multi,
