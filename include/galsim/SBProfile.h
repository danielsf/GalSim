--- conflicted
+++ resolved
@@ -1829,9 +1829,6 @@
         /// @brief Destructor.
         ~SBAiry() {}
 
-<<<<<<< HEAD
-    //protected:
-=======
         /// @brief Returns lam_over_D param of the SBAiry.
         double getLamOverD() const 
         {
@@ -1847,7 +1844,6 @@
         }
 
     protected:
->>>>>>> e15155ee
 
         /**
          * @brief Subclass is a scale-free version of the Airy radial function.
@@ -1922,12 +1918,7 @@
          * `_D` = (telescope diam) / (lambda * focal length) if arg is focal plane position, 
          *  else `_D` = (telescope diam) / lambda if arg is in radians of field angle.
          */
-<<<<<<< HEAD
-        double _D; 
-=======
         double _D;
-
->>>>>>> e15155ee
         double _obscuration; ///< Radius ratio of central obscuration.
         double _flux; ///< Flux.
 
