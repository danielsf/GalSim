--- conflicted
+++ resolved
@@ -606,7 +606,7 @@
     };
 
     /**
-     * @brief A Gamma-distributed deviate with shape parameter k and scale parameter beta.
+     * @brief A Gamma-distributed deviate with shape parameter k and scale parameter theta.
      *
      * See http://en.wikipedia.org/wiki/Gamma_distribution.  
      * (Note: we use the k, theta notation. If you prefer alpha, beta, use k=alpha, theta=1/beta.)
@@ -625,14 +625,10 @@
          *
          * @param[in] lseed  Seed to use (default = 0)
          * @param[in] k      Shape parameter of the output distribution, must be > 0. (default = 0)
-<<<<<<< HEAD
-         * @param[in] beta   Scale paramter of the distribution, must be > 0. (default = 1)
-=======
          * @param[in] theta  Scale parameter of the distribution, must be > 0. (default = 1)
->>>>>>> 04798486
-         */
-        GammaDeviate(long lseed=0, double k=0., double beta=1.) : 
-            BaseDeviate(lseed), _gamma(k,beta) {}
+         */
+        GammaDeviate(long lseed=0, double k=0., double theta=1.) : 
+            BaseDeviate(lseed), _gamma(k,theta) {}
 
         /**
          * @brief Construct a new Gamma-distributed RNG, sharing the random number 
