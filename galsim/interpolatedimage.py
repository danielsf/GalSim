# Copyright 2012, 2013 The GalSim developers:
# https://github.com/GalSim-developers
#
# This file is part of GalSim: The modular galaxy image simulation toolkit.
#
# GalSim is free software: you can redistribute it and/or modify
# it under the terms of the GNU General Public License as published by
# the Free Software Foundation, either version 3 of the License, or
# (at your option) any later version.
#
# GalSim is distributed in the hope that it will be useful,
# but WITHOUT ANY WARRANTY; without even the implied warranty of
# MERCHANTABILITY or FITNESS FOR A PARTICULAR PURPOSE.  See the
# GNU General Public License for more details.
#
# You should have received a copy of the GNU General Public License
# along with GalSim.  If not, see <http://www.gnu.org/licenses/>
#
"""@file interpolatedimage.py 

InterpolatedImage is a class that allows one to treat an image as a profile.
"""

import galsim
from galsim import GSObject


class InterpolatedImage(GSObject):
    """A class describing non-parametric profiles specified using an Image, which can be 
    interpolated for the purpose of carrying out transformations.

    The InterpolatedImage class is useful if you have a non-parametric description of an object as 
    an Image, that you wish to manipulate / transform using GSObject methods such as applyShear(),
    applyMagnification(), applyShift(), etc.  The input Image can be any BaseImage (i.e., Image,
    ImageView, or ConstImageView).  Note that when convolving an InterpolatedImage, the use of
    real-space convolution is not recommended, since it is typically a great deal slower than 
    Fourier-space convolution for this kind of object.

    The constructor needs to know how the Image was drawn: is it an Image of flux or of surface
    brightness?  Since our default for drawing Images using draw() and drawShoot() is that
    `normalization == 'flux'` (i.e., sum of pixel values equals the object flux), the default for 
    the InterpolatedImage class is to assume the same flux normalization.  However, the user can 
    specify 'surface brightness' normalization if desired, or alternatively, can instead specify 
    the desired flux for the object.

    If the input Image has a scale associated with it, then there is no need to specify an input
    scale `dx`.

    The user may optionally specify an interpolant, `x_interpolant`, for real-space manipulations
    (e.g., shearing, resampling).  If none is specified, then by default, a 5th order Lanczos
    interpolant is used.  The user may also choose to specify two quantities that can affect the
    Fourier space convolution: the k-space interpolant (`k_interpolant`) and the amount of padding
    to include around the original images (`pad_factor`).  The default values for `x_interpolant`,
    `k_interpolant`, and `pad_factor` were chosen based on preliminary tests suggesting that they
    lead to a high degree of accuracy without being excessively slow.  Users should be particularly
    wary about changing `k_interpolant` and `pad_factor` from the defaults without careful testing.
    The user is given complete freedom to choose interpolants and pad factors, and no warnings are
    raised when the code is modified to choose some combination that is known to give significant
    error.  More details can be found in devel/modules/finterp.pdf, especially table 1, in the
    GalSim repository.

    The user can choose to have the `noise_pad` image padding use zero (default), a Gaussian random
    noise of some variance, or a Gaussian but correlated noise field that is specified either as a
    CorrelatedNoise instance, an Image (from which a correlated noise model is derived), or a string
    (interpreted as a filename containing an image to use for deriving a CorrelatedNoise).  The user
    can also pass in a random number generator to be used for noise generation.  Finally, the user
    can pass in a `pad_image` for deterministic image padding.

    By default, the InterpolatedImage recalculates the Fourier-space step and number of points to
    use for further manipulations, rather than using the most conservative possibility.  For typical
    objects representing galaxies and PSFs this can easily make the difference between several
    seconds (conservative) and 0.04s (recalculated).  However, the user can turn off this option,
    and may especially wish to do so when using images that do not contain a high S/N object - e.g.,
    images of noise fields.

    Initialization
    --------------
    
        >>> interpolated_image = galsim.InterpolatedImage(image, x_interpolant = None,
                                                          k_interpolant = None,
                                                          normalization = 'flux', dx = None,
                                                          flux = None, pad_factor = 0.,
                                                          noise_pad = 0., 
                                                          override_var = None,
                                                          rng = None,
                                                          pad_image = None,
                                                          calculate_stepk = True,
                                                          calculate_maxk = True,
                                                          use_cache = True)

    Initializes interpolated_image as a galsim.InterpolatedImage() instance.

    For comparison of the case of padding with noise or zero when the image itself includes noise,
    compare `im1` and `im2` from the following code snippet (which can be executed from the
    examples/ directory):

        image = galsim.fits.read('data/147246.0_150.416558_1.998697_masknoise.fits')
        int_im1 = galsim.InterpolatedImage(image)
        int_im2 = galsim.InterpolatedImage(image, noise_pad='../tests/blankimg.fits')
        im1 = galsim.ImageF(1000,1000)
        im2 = galsim.ImageF(1000,1000)
        int_im1.draw(im1)
        int_im2.draw(im2)

    Examination of these two images clearly shows how padding with a correlated noise field that is
    similar to the one in the real data leads to a more reasonable appearance for the result when
    re-drawn at a different size.

    @param image           The Image from which to construct the object.
                           This may be either an Image (or ImageView) instance or a string
                           indicating a fits file from which to read the image.
    @param x_interpolant   Either an Interpolant2d (or Interpolant) instance or a string indicating
                           which real-space interpolant should be used.  Options are 'nearest',
                           'sinc', 'linear', 'cubic', 'quintic', or 'lanczosN' where N should be the
                           integer order to use. (Default `x_interpolant = galsim.Quintic()`)
    @param k_interpolant   Either an Interpolant2d (or Interpolant) instance or a string indicating
                           which k-space interpolant should be used.  Options are 'nearest', 'sinc',
                           'linear', 'cubic', 'quintic', or 'lanczosN' where N should be the integer
                           order to use.  We strongly recommend leaving this parameter at its
                           default value; see text above for details.  (Default `k_interpolant =
                           galsim.Quintic()`)
    @param normalization   Two options for specifying the normalization of the input Image:
                              "flux" or "f" means that the sum of the pixels is normalized
                                  to be equal to the total flux.
                              "surface brightness" or "sb" means that the pixels sample
                                  the surface brightness distribution at each location.
                              (Default `normalization = "flux"`)
    @param dx              If provided, use this as the pixel scale for the Image; this will
                           override the pixel scale stored by the provided Image, in any.  If `dx`
                           is `None`, then take the provided image's pixel scale.
                           (Default `dx = None`.)
    @param flux            Optionally specify a total flux for the object, which overrides the
                           implied flux normalization from the Image itself.
    @param pad_factor      Factor by which to pad the Image with either noise (if noise_pad is
                           given) or zeros; `pad_factor <= 0` results in the use of the default 
                           value, 4.  We strongly recommend leaving this parameter at its default 
                           value; see text above for details.  (Default `pad_factor = 0`)
    @param noise_pad       Noise properties to use when padding the original image with
                           noise.  This can be specified in several ways:
                               (a) as a float, which is interpreted as being a variance to use when
                                   padding with uncorrelated Gaussian noise; 
                               (b) as a galsim.CorrelatedNoise, which contains information about the
                                   desired noise power spectrum - any random number generator passed
                                   to the `rng` keyword will take precedence over that carried in an
                                   input galsim.CorrelatedNoise;
                               (c) as a galsim.Image of a noise field, which is used to calculate
                                   the desired noise power spectrum; or
                               (d) as a string which is interpreted as a filename containing an
                                   example noise field with the proper noise power spectrum.
                           It is important to keep in mind that the calculation of the correlation
                           function that is internally stored within a galsim.CorrelatedNoise is a 
                           non-negligible amount of overhead, so the recommended means of specifying
                           a correlated noise field for padding are (b) or (d).  In the case of (d),
                           if the same file is used repeatedly, then the `use_cache` keyword (see 
                           below) can be used to prevent the need for repeated 
                           galsim.CorrelatedNoise initializations.
                           (Default `noise_pad = 0.`, i.e., pad with zeros.)
    @param override_var    If set as a float (default `override_var = None`) will scale any noise
                           padding added via the `noise_pad` keyword argument to have a variance of
                           `override_var`, with the exception of `noise_pad = 0.` in which case this
                           keyword is ignored.  Note, this even overrides the variance of any cached
                           galsim.CorrelatedNoise instances being stored according to the
                           `use_cache` keyword, and in doing so updates the variance of the stored
                           galsim.CorrelatedNoise via its .setVariance() method (while not otherwise
                           changing the cached noise model).
    @param rng             If padding by noise, the user can optionally supply the random noise
                           generator to use for drawing random numbers as `rng` (may be any kind of
                           `galsim.BaseDeviate` object).  Such a user-input random number generator
                           takes precedence over any stored within a user-input CorrelatedNoise 
                           instance (see the `noise_pad` param).
                           If `rng=None`, one will be automatically created, using the time as a
                           seed. (Default `rng = None`)
    @param pad_image       Image to be used for deterministically padding the original image.  This
                           can be specified in two ways:
                               (a) as a galsim.Image; or
                               (b) as a string which is interpreted as a filename containing an
                                   image to use.
                           The `pad_image` scale is ignored, and taken to be equal to that
                           of the `image`.
                           Normally, the padding is just taken to be the size of the pad_image.
                           However, if pad_factor is also given, and the resulting padded size is 
                           larger than the pad_image, then the image will be further padded with
                           either noise (if noise_pad is given) or zeros.
                           The user should be careful to ensure that the image used for padding has 
                           roughly zero mean.  The purpose of this keyword is to allow for a more 
                           flexible representation of some noise field around an object; if the 
                           user wishes to represent the sky level around an object, they should do 
                           that when they have drawn the final image instead.  
                           (Default `pad_image = None`.)
    @param calculate_stepk Specify whether to perform an internal determination of the extent of 
                           the object being represented by the InterpolatedImage; often this is 
                           useful in choosing an optimal value for the stepsize in the Fourier 
                           space lookup table. (Default `calculate_stepk = True`)
    @param calculate_maxk  Specify whether to perform an internal determination of the highest 
                           spatial frequency needed to accurately render the object being 
                           represented by the InterpolatedImage; often this is useful in choosing 
                           an optimal value for the extent of the Fourier space lookup table.
                           (Default `calculate_maxk = True`)
    @param use_cache       Specify whether to cache noise_pad read in from a file to save having
                           to build a CorrelatedNoise object repeatedly from the same image.
                           (Default `use_cache = True`)
    @param use_true_center Similar to the same parameter in the GSObject.draw function, this
                           sets whether to use the true center of the provided image as the 
                           center of the profile (if `use_true_center=True`) or the nominal
                           center returned by `image.bounds.center()` (if `use_true_center=False`)
                           [Default `use_true_center = True`]
<<<<<<< HEAD
    @param offset          The location in the image at which to take the center the profile to be
                           relative to the center of the image (either the true center if 
                           use_true_center=True, or the nominal center if use_true_center=False).  
                           [Default `offset = None`]
=======
    @param offset          The location in the input image to use as the center of the profile.
                           This should be specified relative to the center of the input image 
                           (either the true center if use_true_center=True, or the nominal center 
                           if use_true_center=False).  [Default `offset = None`]
>>>>>>> 00c65c4f
    @param gsparams        You may also specify a gsparams argument.  See the docstring for
                           galsim.GSParams using help(galsim.GSParams) for more information about
                           this option.

    Methods
    -------
    The InterpolatedImage is a GSObject, and inherits all of the GSObject methods (draw(),
    drawShoot(), applyShear() etc.) and operator bindings.
    """

    # Initialization parameters of the object, with type information
    _req_params = { 'image' : str }
    _opt_params = {
        'x_interpolant' : str ,
        'k_interpolant' : str ,
        'normalization' : str ,
        'dx' : float ,
        'flux' : float ,
        'pad_factor' : float ,
        'noise_pad' : str ,
        'override_var' : float ,
        'pad_image' : str ,
        'calculate_stepk' : bool ,
        'calculate_maxk' : bool ,
        'use_true_center' : bool
    }
    _single_params = []
    _takes_rng = True
    _cache_noise_pad = {}

    # --- Public Class methods ---
    def __init__(self, image, x_interpolant = None, k_interpolant = None, normalization = 'flux',
<<<<<<< HEAD
                 dx = None, flux = None, pad_factor = 0., noise_pad = 0., override_var = None, 
                 rng = None, pad_image = None, calculate_stepk=True, calculate_maxk=True,
=======
                 dx = None, flux = None, pad_factor = 0., noise_pad = 0., rng = None,
                 pad_image = None, calculate_stepk=True, calculate_maxk=True,
>>>>>>> 00c65c4f
                 use_cache=True, use_true_center=True, offset=None, gsparams=None):

        # first try to read the image as a file.  If it's not either a string or a valid
        # pyfits hdu or hdulist, then an exception will be raised, which we ignore and move on.
        try:
            image = galsim.fits.read(image)
        except:
            pass

        # make sure image is really an image and has a float type
        if not isinstance(image, galsim.BaseImageF) and not isinstance(image, galsim.BaseImageD):
            raise ValueError("Supplied image is not an image of floats or doubles!")

        # it must have well-defined bounds, otherwise seg fault in SBInterpolatedImage constructor
        if not image.bounds.isDefined():
            raise ValueError("Supplied image does not have bounds defined!")

        # check what normalization was specified for the image: is it an image of surface
        # brightness, or flux?
        if not normalization.lower() in ("flux", "f", "surface brightness", "sb"):
            raise ValueError(("Invalid normalization requested: '%s'. Expecting one of 'flux', "+
                              "'f', 'surface brightness', or 'sb'.") % normalization)

        # set up the interpolants if none was provided by user, or check that the user-provided ones
        # are of a valid type
        if x_interpolant is None:
            self.x_interpolant = galsim.InterpolantXY(galsim.Quintic(tol=1e-4))
        else:
            self.x_interpolant = galsim.utilities.convert_interpolant_to_2d(x_interpolant)
        if k_interpolant is None:
            self.k_interpolant = galsim.InterpolantXY(galsim.Quintic(tol=1e-4))
        else:
            self.k_interpolant = galsim.utilities.convert_interpolant_to_2d(k_interpolant)

        # Check for input dx, and check whether Image already has one set.  At the end of this
        # code block, either an exception will have been raised, or the input image will have a
        # valid scale set.
        if dx is None:
            dx = image.scale
            if dx == 0:
                raise ValueError("No information given with Image or keywords about pixel scale!")
        else:
            if type(dx) != float:
                dx = float(dx)
            if dx <= 0.0:
                raise ValueError("dx may not be <= 0.0")
            # Don't change the original image.  Make a new view if we need to set the scale.
            image = image.view()
            image.scale = dx

        # Set up the GaussianDeviate if not provided one, or check that the user-provided one is
        # of a valid type.
        if rng is None:
            if noise_pad: rng = galsim.BaseDeviate()
        elif not isinstance(rng, galsim.BaseDeviate):
            raise TypeError("rng provided to InterpolatedImage constructor is not a BaseDeviate")

        # Check that given pad_image is valid:
        if pad_image:
            if isinstance(pad_image, str):
                pad_image = galsim.fits.read(pad_image)
            if ( not isinstance(pad_image, galsim.BaseImageF) and 
                 not isinstance(pad_image, galsim.BaseImageD) ):
                raise ValueError("Supplied pad_image is not one of the allowed types!")

        # Check that the given noise_pad is valid:
        try:
            noise_pad = float(noise_pad)
        except:
            pass
        if isinstance(noise_pad, float):
            if noise_pad < 0.:
                raise ValueError("Noise variance cannot be negative!")
        # There are other options for noise_pad, the validity of which will be checked in
        # the helper function self.buildNoisePadImage()

        # This will be passed to SBInterpolatedImage, so make sure it is the right type.
        pad_factor = float(pad_factor)

        # Store the image as an attribute
        self.orig_image = image
        self.use_cache = use_cache

        # See if we need to build a pad_image
        if noise_pad and pad_image:
            # if both noise_pad and pad_image are set, then we need to build up a larger
            # pad_image and place the given pad_image in the center.
            new_pad_image = self.buildNoisePadImage(pad_factor, noise_pad, override_var, rng)

            # We will change the bounds here, so make a new view to avoid modifying the 
            # input pad_image.
            pad_image = pad_image.view()  
            pad_image.setCenter(0,0)
            new_pad_image.setCenter(0,0)
            if not new_pad_image.bounds.includes(pad_image.bounds):
                raise ValueError("pad_factor is too small to fit the provided pad_image.")
            new_pad_image[pad_image.bounds] = pad_image
            pad_image = new_pad_image
        elif noise_pad:
            # Just build the noise image
            pad_image = self.buildNoisePadImage(pad_factor, noise_pad, override_var, rng)
        elif pad_image:
            # Just make sure pad_image is the right type
            if ( isinstance(image, galsim.BaseImageF) and 
                 not isinstance(pad_image, galsim.BaseImageF) ):
                pad_image = galsim.ImageF(pad_image)
            elif ( isinstance(image, galsim.BaseImageD) and 
                   not isinstance(pad_image, galsim.BaseImageD) ):
                pad_image = galsim.ImageD(pad_image)

        # Make the SBInterpolatedImage out of the image.
        sbinterpolatedimage = galsim.SBInterpolatedImage(
                image, xInterp=self.x_interpolant, kInterp=self.k_interpolant,
                dx=dx, pad_factor=pad_factor, pad_image=pad_image, gsparams=gsparams)

        # GalSim cannot automatically know what stepK and maxK are appropriate for the 
        # input image.  So it is usually worth it to do a manual calculation here.
        if calculate_stepk:
            sbinterpolatedimage.calculateStepK()
        if calculate_maxk:
            sbinterpolatedimage.calculateMaxK()

        # If the user specified a flux, then set to that flux value.
        if flux != None:
            if type(flux) != flux:
                flux = float(flux)
            sbinterpolatedimage.setFlux(flux)
        # If the user specified a flux normalization for the input Image, then since
        # SBInterpolatedImage works in terms of surface brightness, have to rescale the values to
        # get proper normalization.
        elif flux is None and normalization.lower() in ['flux','f'] and dx != 1.:
            sbinterpolatedimage.scaleFlux(1./(dx**2))
        # If the input Image normalization is 'sb' then since that is the SBInterpolated default
        # assumption, no rescaling is needed.

        # Initialize the SBProfile
        GSObject.__init__(self, sbinterpolatedimage)

        # Apply the offset, and possibly fix the centering for even-sized images
        # Note reverse=True, since we want to fix the center in the opposite sense of what the 
        # draw function does.
        prof = self._fix_center(image, dx, offset, use_true_center, reverse=True)
        GSObject.__init__(self, prof.SBProfile)
<<<<<<< HEAD
=======

>>>>>>> 00c65c4f


    def buildNoisePadImage(self, pad_factor, noise_pad, override_var, rng):
        """A helper function that builds the pad_image from the given noise_pad specification.
        """
        import numpy as np

        # Build the pad image
        if pad_factor <= 0.:
            pad_factor = galsim._galsim.getDefaultPadFactor()
        padded_size = int(np.ceil(np.max(self.orig_image.array.shape) * pad_factor))
        if isinstance(self.orig_image, galsim.BaseImageF):
            pad_image = galsim.ImageF(padded_size, padded_size)
        if isinstance(self.orig_image, galsim.BaseImageD):
            pad_image = galsim.ImageD(padded_size, padded_size)
        # Figure out what kind of noise to apply to the image
        preserve_var = False  # Switch to decide whether to allow later variance overrides
        if isinstance(noise_pad, float):
            noise = galsim.GaussianNoise(rng, sigma = np.sqrt(noise_pad))
            if noise_pad == 0.:
                preserve_var = True  # Don't rescale in the noise_pad = 0. case
        elif isinstance(noise_pad, galsim.correlatednoise._BaseCorrelatedNoise):
            noise = noise_pad.copy()
            if rng: # Let a user supplied RNG take precedence over that in user CN
                noise.setRNG(rng)
        elif isinstance(noise_pad,galsim.BaseImageF) or isinstance(noise_pad,galsim.BaseImageD):
            noise = galsim.CorrelatedNoise(rng, noise_pad)
        elif self.use_cache and noise_pad in InterpolatedImage._cache_noise_pad:
            noise = InterpolatedImage._cache_noise_pad[noise_pad]
            if rng:
                # Make sure that we are using a specified RNG by resetting that in this cached
                # CorrelatedNoise instance, otherwise preserve the cached RNG
                noise.setRNG(rng)
        elif isinstance(noise_pad, str):
            noise = galsim.CorrelatedNoise(rng, galsim.fits.read(noise_pad))
            if self.use_cache: 
                InterpolatedImage._cache_noise_pad[noise_pad] = noise
        else:
            raise ValueError(
                "Input noise_pad must be a float/int, a CorrelatedNoise, Image, or filename "+
                "containing an image to use to make a CorrelatedNoise!")
        # If the override_var keyword is set, check its type and scale the noise variance
        if not preserve_var:
            if override_var is not None:
                if isinstance(override_var, float) and (override_var >= 0.):
                    noise.setVariance(override_var)
                else:
                    raise ValueError("The override_var kwarg must be a float >= 0 if set.")
        # Add the noise
        pad_image.addNoise(noise)

        return pad_image
<|MERGE_RESOLUTION|>--- conflicted
+++ resolved
@@ -204,17 +204,10 @@
                            center of the profile (if `use_true_center=True`) or the nominal
                            center returned by `image.bounds.center()` (if `use_true_center=False`)
                            [Default `use_true_center = True`]
-<<<<<<< HEAD
-    @param offset          The location in the image at which to take the center the profile to be
-                           relative to the center of the image (either the true center if 
-                           use_true_center=True, or the nominal center if use_true_center=False).  
-                           [Default `offset = None`]
-=======
     @param offset          The location in the input image to use as the center of the profile.
                            This should be specified relative to the center of the input image 
                            (either the true center if use_true_center=True, or the nominal center 
                            if use_true_center=False).  [Default `offset = None`]
->>>>>>> 00c65c4f
     @param gsparams        You may also specify a gsparams argument.  See the docstring for
                            galsim.GSParams using help(galsim.GSParams) for more information about
                            this option.
@@ -247,13 +240,8 @@
 
     # --- Public Class methods ---
     def __init__(self, image, x_interpolant = None, k_interpolant = None, normalization = 'flux',
-<<<<<<< HEAD
                  dx = None, flux = None, pad_factor = 0., noise_pad = 0., override_var = None, 
                  rng = None, pad_image = None, calculate_stepk=True, calculate_maxk=True,
-=======
-                 dx = None, flux = None, pad_factor = 0., noise_pad = 0., rng = None,
-                 pad_image = None, calculate_stepk=True, calculate_maxk=True,
->>>>>>> 00c65c4f
                  use_cache=True, use_true_center=True, offset=None, gsparams=None):
 
         # first try to read the image as a file.  If it's not either a string or a valid
@@ -397,10 +385,6 @@
         # draw function does.
         prof = self._fix_center(image, dx, offset, use_true_center, reverse=True)
         GSObject.__init__(self, prof.SBProfile)
-<<<<<<< HEAD
-=======
-
->>>>>>> 00c65c4f
 
 
     def buildNoisePadImage(self, pad_factor, noise_pad, override_var, rng):
