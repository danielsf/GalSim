# Copyright 2012, 2013 The GalSim developers:
# https://github.com/GalSim-developers
#
# This file is part of GalSim: The modular galaxy image simulation toolkit.
#
# GalSim is free software: you can redistribute it and/or modify
# it under the terms of the GNU General Public License as published by
# the Free Software Foundation, either version 3 of the License, or
# (at your option) any later version.
#
# GalSim is distributed in the hope that it will be useful,
# but WITHOUT ANY WARRANTY; without even the implied warranty of
# MERCHANTABILITY or FITNESS FOR A PARTICULAR PURPOSE.  See the
# GNU General Public License for more details.
#
# You should have received a copy of the GNU General Public License
# along with GalSim.  If not, see <http://www.gnu.org/licenses/>
#
"""@file utilities.py
Module containing general utilities for the GalSim software.
"""

import numpy as np
import galsim

def roll2d(image, (iroll, jroll)):
    """Perform a 2D roll (circular shift) on a supplied 2D numpy array, conveniently.

    @param image            the numpy array to be circular shifted.
    @param (iroll, jroll)   the roll in the i and j dimensions, respectively.

    @returns the rolled image.
    """
    return np.roll(np.roll(image, jroll, axis=1), iroll, axis=0)

def kxky(array_shape=(256, 256)):
    """Return the tuple kx, ky corresponding to the DFT of a unit integer-sampled array of input
    shape.
    
    Uses the SBProfile conventions for Fourier space, so k varies in approximate range (-pi, pi].
    Uses the most common DFT element ordering conventions (and those of FFTW), so that `(0, 0)`
    array element corresponds to `(kx, ky) = (0, 0)`.

    See also the docstring for np.fftfreq, which uses the same DFT convention, and is called here,
    but misses a factor of pi.
    
    Adopts Numpy array index ordering so that the trailing axis corresponds to kx, rather than the
    leading axis as would be expected in IDL/Fortran.  See docstring for numpy.meshgrid which also
    uses this convention.

    @param array_shape   the Numpy array shape desired for `kx, ky`. 
    """
    # Note: numpy shape is y,x
    k_xaxis = np.fft.fftfreq(array_shape[1]) * 2. * np.pi
    k_yaxis = np.fft.fftfreq(array_shape[0]) * 2. * np.pi
    return np.meshgrid(k_xaxis, k_yaxis)

def g1g2_to_e1e2(g1, g2):
    """Convenience function for going from (g1, g2) -> (e1, e2).

    Here g1 and g2 are reduced shears, and e1 and e2 are distortions - see shear.py for definitions
    of reduced shear and distortion in terms of axis ratios or other ways of specifying ellipses.
    @param g1  First reduced shear component (along pixel axes)
    @param g2  Second reduced shear component (at 45 degrees with respect to image axes)
    @returns The corresponding distortions, e1 and e2.
    """
    # Conversion:
    # e = (a^2-b^2) / (a^2+b^2)
    # g = (a-b) / (a+b)
    # b/a = (1-g)/(1+g)
    # e = (1-(b/a)^2) / (1+(b/a)^2)
    gsq = g1*g1 + g2*g2
    if gsq > 0.:
        g = np.sqrt(gsq)
        boa = (1-g) / (1+g)
        e = (1 - boa*boa) / (1 + boa*boa)
        e1 = g1 * (e/g)
        e2 = g2 * (e/g)
        return e1, e2
    elif gsq == 0.:
        return 0., 0.
    else:
        raise ValueError("Input |g|^2 < 0, cannot convert.")

class AttributeDict(object):
    """Dictionary class that allows for easy initialization and refs to key values via attributes.

    NOTE: Modified a little from Jim's bot.git AttributeDict class so that tab completion now works
    in ipython since attributes are actually added to __dict__.
    
    HOWEVER this means the __dict__ attribute has been redefined to be a collections.defaultdict()
    so that Jim's previous default attribute behaviour is also replicated.
    """
    def __init__(self):
        import collections
        object.__setattr__(self, "__dict__", collections.defaultdict(AttributeDict))

    def __getattr__(self, name):
        return self.__dict__[name]

    def __setattr__(self, name, value):
        self.__dict__[name] = value

    def merge(self, other):
        self.__dict__.update(other.__dict__)

    def _write(self, output, prefix=""):
        for k, v in self.__dict__.iteritems():
            if isinstance(v, AttributeDict):
                v._write(output, prefix="{0}{1}.".format(prefix, k))
            else:
                output.append("{0}{1} = {2}".format(prefix, k, repr(v)))

    def __nonzero__(self):
        return not not self.__dict__

    def __repr__(self):
        output = []
        self._write(output, "")
        return "\n".join(output)

    __str__ = __repr__

    def __len__(self):
        return len(self.__dict__)

def rand_arr(shape, deviate):
    """Function to make a 2d array of random deviates (of any sort).

    @param shape A list of length 2, indicating the desired 2d array dimensions
    @param deviate Any GalSim deviate (see random.py) such as UniformDeviate, GaussianDeviate,
    etc. to be used to generate random numbers
    @returns A Numpy array of the desired dimensions with random numbers generated using the
    supplied deviate.
    """
    if len(shape) is not 2:
        raise ValueError("Can only make a 2d array from this function!")
    # note reversed indices due to Numpy vs. Image array indexing conventions!
    tmp_img = galsim.ImageD(shape[1], shape[0])
    galsim.DeviateNoise(deviate).applyTo(tmp_img.view())
    return tmp_img.array

def convert_interpolant_to_2d(interpolant):
    """Convert a given interpolant to an Interpolant2d if it is given as a string or 1-d.
    """
    if interpolant == None:
        return None  # caller is responsible for setting a default if desired.
    elif isinstance(interpolant, galsim.Interpolant2d):
        return interpolant
    elif isinstance(interpolant, galsim.Interpolant):
        return galsim.InterpolantXY(interpolant)
    else:
        # Will raise an appropriate exception if this is invalid.
        return galsim.Interpolant2d(interpolant)


class ComparisonShapeData(object):
    """A class to contain the outputs of a comparison between photon shooting and DFT rendering of
    GSObjects, as measured by the HSM module's FindAdaptiveMom or (in future) EstimateShearHSM.

    Currently this class contains the following attributes (see also the HSMShapeData
    documentation for a more detailed description of, e.g., observed_shape, moments_sigma)
    describing the results of the comparison:

    - g1obs_draw: observed_shape.g1 from adaptive moments on a GSObject image rendered using .draw()

    - g2obs_draw: observed_shape.g2 from adaptive moments on a GSObject image rendered using .draw()

    - sigma_draw: moments_sigma from adaptive moments on a GSObject image rendered using .draw()

    - delta_g1obs: estimated mean difference between i) observed_shape.g1 from images of the same
      GSObject rendered with .drawShoot(), and ii) `g1obs_draw`.
      Defined `delta_g1obs = g1obs_draw - g1obs_shoot`.

    - delta_g2obs: estimated mean difference between i) observed_shape.g2 from images of the same
      GSObject rendered with .drawShoot(), and ii) `g1obs_draw`.
      Defined `delta_g2obs = g2obs_draw - g2obs_shoot`.

    - delta_sigma: estimated mean difference between i) moments_sigma from images of the same
      GSObject rendered with .drawShoot(), and ii) `sigma_draw`.
      Defined `delta_sigma = sigma_draw - sigma_shoot`.

    - err_g1obs: standard error in `delta_g1obs` estimated from the test sample.

    - err_g2obs: standard error in `delta_g2obs` estimated from the test sample.

    - err_sigma: standard error in `delta_sigma` estimated from the test sample.

    The ComparisonShapeData instance also stores much of the meta-information about the tests:

    - gsobject: the galsim.GSObject for which this test was performed (prior to PSF convolution if
      a PSF was also supplied).

    - psf_object: the optional additional PSF supplied by the user for tests of convolved objects,
      will be `None` if not used.

    - size: the size of the images tested - all test images are currently square.

    - pixel_scale: the pixel scale in the images tested.

    - wmult: the `wmult` parameter used in .draw() (see the GSObject .draw() method docs for more
      details).

    - n_iterations: number of iterations of `n_trials` trials required to get delta quantities to
      the above accuracy.

    - n_trials_per_iter: number of trial images used to estimate or successively re-estimate the
      standard error on the delta quantities above for each iteration.

    - n_photons_per_trial: number of photons shot in drawShoot() for each trial.

    - time: the time taken to perform the test.

    Note this is really only a simple storage container for the results above.  All of the
    non trivial calculation is completed before a ComparisonShapeData instance is initialized,
    typically in the function compare_object_dft_vs_photon.

    - gsobject: optional galsim.GSObject for which this test was performed (prior to PSF convolution
      if a PSF was also supplied).

    - psf_object: the optional additional PSF supplied by the user for tests of convolved objects,
      will be `None` if not used.

    - config: optional config object describing the gsobject and PSF if the config comparison script
      was used rather than the (single core only) direct object script.

    Either config, or gsobject, or gsobject and psf_object, must be set when a ComparisonShapeData
    instance is created or an Exception is raised.
    """
    def __init__(self, g1obs_draw, g2obs_draw, sigma_draw, g1obs_shoot, g2obs_shoot, sigma_shoot,
                 err_g1obs, err_g2obs, err_sigma, size, pixel_scale, wmult, n_iterations,
                 n_trials_per_iter, n_photons_per_trial, time, gsobject=None, psf_object=None,
                 config=None):
        """In general use you should not need to instantiate a ComparisonShapeData instance,
        as this is done within the `compare_dft_vs_photon_config`/`object` functions. 
        """

        self.g1obs_draw = g1obs_draw
        self.g2obs_draw = g2obs_draw
        self.sigma_draw = sigma_draw
        
        self.delta_g1obs = g1obs_draw - g1obs_shoot
        self.delta_g2obs = g2obs_draw - g2obs_shoot
        self.delta_sigma = sigma_draw - sigma_shoot

        self.err_g1obs = err_g1obs
        self.err_g2obs = err_g2obs
        self.err_sigma = err_sigma

        if gsobject is not None:
            if config is not None:
                raise ValueError("Specifying both a config and gsobject input kwarg is ambiguous")
        elif config is None:
            raise ValueError(
                "Either config, or gsobject (with an optional psf_object) must be given as input.")
        self.config = config
        self.gsobject = gsobject
        self.psf_object = psf_object
 
        self.size = size
        self.pixel_scale = pixel_scale
        self.wmult = wmult
        self.n_iterations = n_iterations
        self.n_trials_per_iter = n_trials_per_iter
        self.n_photons_per_trial = n_photons_per_trial
        self.time = time

    def __str__(self):
        retval = "g1obs_draw  = "+str(self.g1obs_draw)+"\n"+\
                 "delta_g1obs = "+str(self.delta_g1obs)+" +/- "+str(self.err_g1obs)+"\n"+\
                 "\n"+\
                 "g2obs_draw  = "+str(self.g2obs_draw)+"\n"+\
                 "delta_g2obs = "+str(self.delta_g2obs)+" +/- "+str(self.err_g2obs)+"\n"+\
                 "\n"+\
                 "sigma_draw  = "+str(self.sigma_draw)+"\n"+\
                 "delta_sigma = "+str(self.delta_sigma)+" +/- "+str(self.err_sigma)+"\n"+\
                 "\n"+\
                 "image size = "+str(self.size)+"\n"+\
                 "pixel scale = "+str(self.pixel_scale)+"\n"+\
                 "wmult = "+str(self.wmult)+"\n"+\
                 "\n"+\
                 "total time taken = "+str(self.time)+" s\n"+\
                 "total number of iterations = "+str(self.n_iterations)+"\n"+\
                 "number of trials per iteration = "+str(self.n_trials_per_iter)+"\n"+\
                 "number of photons per trial = "+str(self.n_photons_per_trial)+"\n"
        return retval

    # Reuse the __str__ method for __repr__
    __repr__ = __str__


def compare_dft_vs_photon_object(gsobject, psf_object=None, rng=None, pixel_scale=1., size=512,
                                 wmult=4., abs_tol_ellip=1.e-5, abs_tol_size=1.e-5,
                                 n_trials_per_iter=32, n_photons_per_trial=1e7, moments=True,
                                 hsm=False):
    """Take an input object (with optional PSF) and render it in two ways comparing results at high
    precision.

<<<<<<< HEAD
    Using both photon shooting (via drawShoot) and Discrete Fourier Transform (via shoot) to render
=======
    Using both photon shooting (via drawShoot) and Discrete Fourier Transform (via draw) to render
>>>>>>> 4d831132
    images, we compare the numerical values of adaptive moments estimates of size and ellipticity to
    check consistency.

    This function takes actual GSObjects as its input, but because these are not yet picklable this
    means that the internals cannot be parallelized using the Python multiprocessing module.  For
    a parallelized function, that instead uses a config dictionary to specify the test objects, see
    the function compare_dft_vs_photon_config() in this module.

    We generate successive sets of `n_trials_per_iter` photon-shot images, using 
    `n_photons_per_trial` photons in each image, until the standard error on the mean absolute size
<<<<<<< HEAD
    and ellipticty drop below `abs_tol_size` and `abs_tol_ellip`.  We then output a
=======
    and ellipticity drop below `abs_tol_size` and `abs_tol_ellip`.  We then output a
>>>>>>> 4d831132
    ComparisonShapeData object which stores the results.

    Note that `n_photons_per_trial` should be large (>~ 1e6) to ensure that any biases detected
    between the photon shooting and DFT-drawn images are due to numerical differences rather than
    biases on adaptive moments due to noise itself, a generic feature in this work.  This can be
    verified with a convergence test.

    @param gsobject               the galsim.GSObject for which this test is to be performed (prior
                                  to PSF convolution if a PSF is also supplied via `psf_object`).
<<<<<<< HEAD
                                  Note that this function will automatically handle integration
                                  over a galsim.Pixel() of width `pixel_scale`, so this should NOT
                                  generally be included in the supplied `gsobject`.


    @param psf_object             optional additional PSF for tests of convolved objects, also a
                                  galsim.GSObject.  Note that this function will automatically 
                                  handle integration over a galsim.Pixel() of width `pixel_scale`,
                                  so this should NOT be included in the supplied `psf_object`.
=======
                                  Note that this function will automatically handle integration over
                                  a galsim.Pixel of width `pixel_scale`, so a galsim.Pixel should 
                                  not be included in the supplied `gsobject` (unless you really mean
                                  to include it, which will be very rare in normal usage).

    @param psf_object             optional additional PSF for tests of convolved objects, also a
                                  galsim.GSObject.  Note that this function will automatically 
                                  handle integration over a galsim.Pixel of width `pixel_scale`,
                                  so this should not be included in the supplied `psf_object`.
>>>>>>> 4d831132

    @param rng                    galsim.BaseDeviate or derived deviate class instance to provide
                                  the pseudo random numbers for the photon shooting.  If `None` on 
                                  input (default) a galsim.BaseDeviate is internally initialized.

    @param pixel_scale            the pixel scale to use in the test images.

    @param size                   the size of the images in the rendering tests - all test images
                                  are currently square.

    @param wmult                  the `wmult` parameter used in .draw() (see the GSObject .draw()
                                  method docs via `help(galsim.GSObject.draw)` for more details).

<<<<<<< HEAD
    @abs_tol_ellip                the test will keep iterating, adding ever greater numbers of
=======
    @param abs_tol_ellip          the test will keep iterating, adding ever greater numbers of
>>>>>>> 4d831132
                                  trials, until estimates of the 1-sigma standard error on mean 
                                  ellipticity moments from photon-shot images are smaller than this
                                  param value.

<<<<<<< HEAD
    @abs_tol_size                 the test will keep iterating, adding ever greater numbers of
=======
    @param abs_tol_size           the test will keep iterating, adding ever greater numbers of
>>>>>>> 4d831132
                                  trials, until estimates of the 1-sigma standard error on mean 
                                  size moments from photon-shot images are smaller than this param
                                  value.

<<<<<<< HEAD
    @n_trials_per_iter            number of trial images used to estimate (or successively
                                  re-estimate) the standard error on the delta quantities above for
                                  each iteration of the tests. Default = 32.

    @n_photons_per_trial          number of photons shot in drawShoot() for each trial.  This should
=======
    @param n_trials_per_iter      number of trial images used to estimate (or successively
                                  re-estimate) the standard error on the delta quantities above for
                                  each iteration of the tests. Default = 32.

    @param n_photons_per_trial    number of photons shot in drawShoot() for each trial.  This should
>>>>>>> 4d831132
                                  be large enough that any noise bias (a.k.a. noise rectification
                                  bias) on moments estimates is small. Default ~1e7 should be
                                  sufficient.

    @param moments                set True to compare rendered images using AdaptiveMoments
                                  estimates of simple observed estimates (default=`True`).

    @param hsm                    set True to compare rendered images using HSM shear estimates
                                  (i.e. including a PSF correction for shears; default=`False` as
                                  this feature is not yet implemented!)
    """
<<<<<<< HEAD
=======
    import sys
>>>>>>> 4d831132
    import logging
    import time     

    # Some sanity checks on inputs
    if hsm is True:
        if psf_object is None:
            raise ValueError('An input psf_object is required for HSM shear estimate testing.')
        else:
            # Raise an apologetic exception about the HSM not yet being implemented!
            raise NotImplementedError('Sorry, HSM tests not yet implemented!')

    if rng is None:
        rng = galsim.BaseDeviate()

    # Then define some convenience functions for handling lists and multiple trial operations
    def _mean(array_like):
        return np.mean(np.asarray(array_like))

    def _stderr(array_like):
        return np.std(np.asarray(array_like)) / np.sqrt(len(array_like))

    def _shoot_trials_single(gsobject, ntrials, dx, imsize, rng, n_photons):
        """Convenience function to run ntrials and collect the results, uses only a single core.

        Uses a Python for loop but this is very unlikely to be a rate determining factor provided
        n_photons is suitably large (>1e6).
        """
        g1obslist = []
        g2obslist = []
        sigmalist = []
        im = galsim.ImageF(imsize, imsize)
        for i in xrange(ntrials):
            gsobject.drawShoot(im, dx=dx, n_photons=n_photons, rng=rng)
            res = im.FindAdaptiveMom()
            g1obslist.append(res.observed_shape.g1)
            g2obslist.append(res.observed_shape.g2)
            sigmalist.append(res.moments_sigma)
            logging.debug('Completed '+str(i + 1)+'/'+str(ntrials)+' trials in this iteration')
        return g1obslist, g2obslist, sigmalist

    # OK, that's the end of the helper functions-within-helper functions, back to the main unit

    # Start the timer
    t1 = time.time()

    # If a PSF is supplied, do the convolution, otherwise just use the gal_object
    if psf_object is None:
        logging.info('No psf_object supplied, running tests using input gsobject only')
        test_object = gsobject
    else:
        logging.info('Generating test_object by convolving gsobject with input psf_object')
        test_object = galsim.Convolve([gsobject, psf_object])

    # Draw the FFT image, only needs to be done once
    # For the FFT drawn image we need to include the galsim.Pixel, for the photon shooting we don't!
    test_object_pixelized = galsim.Convolve([test_object, galsim.Pixel(pixel_scale)])
    im_draw = galsim.ImageF(size, size)
    test_object_pixelized.draw(im_draw, dx=pixel_scale, wmult=wmult)
    res_draw = im_draw.FindAdaptiveMom()
    sigma_draw = res_draw.moments_sigma
    g1obs_draw = res_draw.observed_shape.g1
    g2obs_draw = res_draw.observed_shape.g2

    # Setup storage lists for the trial shooting results
    sigma_shoot_list = []
    g1obs_shoot_list = []
    g2obs_shoot_list = [] 
    sigmaerr = 666. # Slightly kludgy but will not accidentally fail the first `while` condition
    g1obserr = 666.
    g2obserr = 666.

    # Initialize iteration counter
    itercount = 0

    # Then begin while loop, farming out sets of n_trials_per_iter trials until we get the
    # statistical accuracy we require 
    while (g1obserr > abs_tol_ellip) or (g2obserr > abs_tol_ellip) or (sigmaerr > abs_tol_size):

        # Run the trials using helper function
        g1obs_list_tmp, g2obs_list_tmp, sigma_list_tmp = _shoot_trials_single(
            test_object, n_trials_per_iter, pixel_scale, size, rng, n_photons_per_trial)

        # Collect results and calculate new standard error
        g1obs_shoot_list.extend(g1obs_list_tmp)
        g2obs_shoot_list.extend(g2obs_list_tmp)
        sigma_shoot_list.extend(sigma_list_tmp)
        g1obserr = _stderr(g1obs_shoot_list)
        g2obserr = _stderr(g2obs_shoot_list)
        sigmaerr = _stderr(sigma_shoot_list)
        itercount += 1
<<<<<<< HEAD
=======
        sys.stdout.write(".") # This doesn't add a carriage return at the end of the line, nice!
>>>>>>> 4d831132
        logging.debug('Completed '+str(itercount)+' iterations')
        logging.debug(
            '(g1obserr, g2obserr, sigmaerr) = '+str(g1obserr)+', '+str(g2obserr)+', '+str(sigmaerr))

<<<<<<< HEAD
=======
    sys.stdout.write("\n")

>>>>>>> 4d831132
    # Take the runtime and collate results into a ComparisonShapeData
    runtime = time.time() - t1
    results = ComparisonShapeData(
        g1obs_draw, g2obs_draw, sigma_draw,
        _mean(g1obs_shoot_list), _mean(g2obs_shoot_list), _mean(sigma_shoot_list),
        g1obserr, g2obserr, sigmaerr, size, pixel_scale, wmult, itercount, n_trials_per_iter,
        n_photons_per_trial, runtime, gsobject=gsobject, psf_object=psf_object)

    logging.info('\n'+str(results))
    return results

<<<<<<< HEAD
def compare_dft_vs_photon_config(config, random_seed=None, nproc=None, pixel_scale=None, size=None,
=======
def compare_dft_vs_photon_config(config, gal_num=0, random_seed=None, nproc=None, pixel_scale=None, size=None,
>>>>>>> 4d831132
                                 wmult=None, abs_tol_ellip=1.e-5, abs_tol_size=1.e-5,
                                 n_trials_per_iter=32, n_photons_per_trial=1e7, moments=True,
                                 hsm=False, logger=None):
    """Take an input config dictionary and render the object it describes in two ways, comparing
<<<<<<< HEAD
    results at high precision.
=======
    results at high precision. 

    The config dictionary can contain either: (i) one single object, (ii) a collection of objects, 
    each one of them repeated in a Sequence n_trials_per_iter times. The image type should be 
    'Single'. Example config fragment:

        &n_trials_per_iter 32 
        gal :
          type : Sersic    
          half_light_radius : 
            type : InputCatalog , 
            col : 2,  index : { type: Sequence, repeat: *n_trials_per_iter} }
          n : 
            type : InputCatalog , 
            col : 1,  
            index : { type: Sequence, repeat: *n_trials_per_iter} 
        ...
        image: { type : Single  ... }

    For both cases there should be no randomly selected parameters in the galaxy and PSF config 
    specification. 
>>>>>>> 4d831132

    For an example of defining a config dictionary of the sort suitable for input to this function,
    see examples/demo8.py in the GalSim repository.

    Using both photon shooting (via drawShoot) and Discrete Fourier Transform (via shoot) to render
    images, we compare the numerical values of adaptive moments estimates of ellipticity and size 
    to check consistency.

    We generate successive sets of `n_trials_per_iter` photon-shot images, using 
    `n_photons_per_trial` photons in each image, until the standard error on the mean absolute size
    and ellipticty drop below `abs_tol_size` and `abs_tol_ellip`.  We then output a
    ComparisonShapeData object which stores the results.

    Note that `n_photons_per_trial` should be large (>~ 1e6) to ensure that any biases detected
    between the photon shooting and DFT-drawn images are due to numerical differences rather than
    biases on adaptive moments due to noise itself, a generic feature in this work.  This can be
    verified with a convergence test.

    @param config                 GalSim config dictionary describing the GSObject we wish to test
                                  (see e.g. examples/demo8.py).

<<<<<<< HEAD
    @random_seed                  integer to be used as the basis of all seeds for the random number
                                  generator, overrides any value in config['image'].

    @nproc                        number of cpu processes to run in parallel, overrides any value
=======
    @param gal_num                number for the galaxy in the config dictionary, which will be 
                                  passed to the config system. It related to obj_num in the config
                                  system by obj_num = gal_num * n_trials_per_iter (assuming the
                                  config is created correctly as explained in the example above)

    @param random_seed            integer to be used as the basis of all seeds for the random number
                                  generator, overrides any value in config['image'].

    @param nproc                  number of cpu processes to run in parallel, overrides any value
>>>>>>> 4d831132
                                  in config['image'].

    @param pixel_scale            the pixel scale to use in the test images, overrides any value in
                                  config['image'].

    @param size                   the size of the images in the rendering tests - all test images
                                  are currently square, overrides any value in config['image'].

    @param wmult                  the `wmult` parameter used in .draw() (see the GSObject .draw()
                                  method docs via `help(galsim.GSObject.draw)` for more details),
                                  overrides any value in config['image'].

<<<<<<< HEAD
    @abs_tol_ellip                the test will keep iterating, adding ever greater numbers of
=======
    @param abs_tol_ellip          the test will keep iterating, adding ever greater numbers of
>>>>>>> 4d831132
                                  trials, until estimates of the 1-sigma standard error on mean 
                                  ellipticity moments from photon-shot images are smaller than this
                                  param value.

<<<<<<< HEAD
    @abs_tol_size                 the test will keep iterating, adding ever greater numbers of
=======
    @param abs_tol_size           the test will keep iterating, adding ever greater numbers of
>>>>>>> 4d831132
                                  trials, until estimates of the 1-sigma standard error on mean 
                                  size moments from photon-shot images are smaller than this param
                                  value.

<<<<<<< HEAD
    @n_trials_per_iter            number of trial images used to estimate (or successively
                                  re-estimate) the standard error on the delta quantities above for
                                  each iteration of the tests. Default = 32.

    @n_photons_per_trial          number of photons shot in drawShoot() for each trial.  This should
=======
    @param n_trials_per_iter      number of trial images used to estimate (or successively
                                  re-estimate) the standard error on the delta quantities above for
                                  each iteration of the tests. Default = 32.

    @param n_photons_per_trial    number of photons shot in drawShoot() for each trial.  This should
>>>>>>> 4d831132
                                  be large enough that any noise bias (a.k.a. noise rectification
                                  bias) on moments estimates is small. Default ~1e7 should be
                                  sufficient.

    @param moments                set True to compare rendered images using AdaptiveMoments
                                  estimates of simple observed estimates (default=`True`).

    @param hsm                    set True to compare rendered images using HSM shear estimates
                                  (i.e. including a PSF correction for shears; default=`False` as
                                  this feature is not yet implemented!)

    @param logger                 logging Logger instance to record output and pass down to the
                                  config layer for debuging / verbose output if desired.
    """
<<<<<<< HEAD
=======
    import sys
>>>>>>> 4d831132
    import logging
    import time     

    # Some sanity checks on inputs
    if hsm is True:
        # Raise an apologetic exception about the HSM not yet being implemented!
        raise NotImplementedError('Sorry, HSM tests not yet implemented!')

    # Then check the config inputs, overriding and warning where necessary
    if random_seed is None:
        if 'random_seed' in config['image']:
            pass
        else:
            raise ValueError('Required input random_seed not set via kwarg or in config')
    else:
        if 'random_seed' in config['image']:
            import warnings
            warnings.warn(
                'Overriding random_seed in config with input kwarg value '+str(random_seed))
        config['image']['random_seed'] = random_seed

    if nproc is None:
        if 'nproc' in config['image']:
            pass
        else:
            from multiprocessing import cpu_count
            config['image']['nproc'] = cpu_count()
    else:
        if 'nproc' in config['image']:
            import warnings
            warnings.warn(
                'Overriding nproc in config with input kwarg value '+str(nproc))
        config['image']['nproc'] = nproc

    if pixel_scale is None:
        if 'pixel_scale' in config['image']:
            pass
        else:
            raise ValueError('Required input pixel_scale not set via kwarg or in image config')
    else:
        if 'pixel_scale' in config['image']:
            import warnings
            warnings.warn(
                'Overriding pixel_scale in config with input kwarg value '+str(pixel_scale))
        config['image']['pixel_scale'] = pixel_scale

    if size is None:
        if 'size' in config['image']:
            pass
        else:
            raise ValueError('Required input size not set via kwarg or in image config')
    else:
        if 'size' in config['image']:
            import warnings
            warnings.warn(
                'Overriding size in config with input kwarg value '+str(size))
        config['image']['size'] = size

    if wmult is None:
        if 'wmult' in config['image']:
            pass
        else:
            raise ValueError('Required input wmult not set via kwarg or in image config')
    else:
        if 'wmult' in config['image']:
            import warnings
            warnings.warn(
                'Overriding wmult in config with input kwarg value '+str(wmult))
        config['image']['wmult'] = wmult

    # Then define some convenience functions for handling lists and multiple trial operations
    def _mean(array_like):
        return np.mean(np.asarray(array_like))

    def _stderr(array_like):
        return np.std(np.asarray(array_like)) / np.sqrt(len(array_like))

    # OK, that's the end of the helper functions-within-helper functions, back to the main unit

    # Start the timer
    t1 = time.time()

<<<<<<< HEAD
=======
    # calculate the obj_num in the config system
    obj_num = n_trials_per_iter*gal_num
    
>>>>>>> 4d831132
    # Draw the FFT image, only needs to be done once
    # The BuidImage function stores things in the config that aren't picklable.
    # If you want to use config later for multiprocessing, you have to deepcopy it here.
    import copy
    config1 = copy.deepcopy(config)
<<<<<<< HEAD
    im_draw = galsim.config.BuildImage(config1, logger=logger)[0]
=======
    im_draw = galsim.config.BuildImage(config1, obj_num = obj_num, logger=logger)[0]
>>>>>>> 4d831132
    res_draw = im_draw.FindAdaptiveMom()
    sigma_draw = res_draw.moments_sigma
    g1obs_draw = res_draw.observed_shape.g1
    g2obs_draw = res_draw.observed_shape.g2

    # Setup storage lists for the trial shooting results
    sigma_shoot_list = []
    g1obs_shoot_list = []
    g2obs_shoot_list = [] 
    sigmaerr = 666. # Slightly kludgy but will not accidentally fail the first `while` condition
    g1obserr = 666.
    g2obserr = 666.

    # Initialize iteration counter
    itercount = 0

    # Change the draw_method to photon shooting
    # We'll also use a new copy here so that this function is non-destructive of any input
    config2 = copy.deepcopy(config)
    config2['image']['draw_method'] = 'phot'
    config2['image']['n_photons'] = n_photons_per_trial

    # Then begin while loop, farming out sets of n_trials_per_iter trials until we get the
    # statistical accuracy we require
    start_random_seed = config2['image']['random_seed'] 
<<<<<<< HEAD
=======
    start_random_seed = config2['image']['random_seed'] 
>>>>>>> 4d831132
    while (g1obserr > abs_tol_ellip) or (g2obserr > abs_tol_ellip) or (sigmaerr > abs_tol_size):

        # Reset the random_seed depending on the iteration number so that these never overlap
        config2['image']['random_seed'] = start_random_seed + itercount * (n_trials_per_iter + 1)

        # Run the trials using galsim.config.BuildImages function
<<<<<<< HEAD
        trial_images = galsim.config.BuildImages(
            n_trials_per_iter, config2, logger=logger, nproc=config2['image']['nproc'])[0] 
 
=======
        trial_images = galsim.config.BuildImages( nimages = n_trials_per_iter, obj_num = obj_num , 
          config = config2, logger=logger, nproc=config2['image']['nproc'])[0] 

>>>>>>> 4d831132
        # Collect results 
        trial_results = [image.FindAdaptiveMom() for image in trial_images]

        # Get lists of g1,g2,sigma estimate (this might be quicker using a single list comprehension
        # to get a list of (g1,g2,sigma) tuples, and then unzip with zip(*), but this is clearer)
        g1obs_shoot_list.extend([res.observed_shape.g1 for res in trial_results]) 
        g2obs_shoot_list.extend([res.observed_shape.g2 for res in trial_results]) 
        sigma_shoot_list.extend([res.moments_sigma for res in trial_results])

        #Then calculate new standard error
        g1obserr = _stderr(g1obs_shoot_list)
        g2obserr = _stderr(g2obs_shoot_list)
        sigmaerr = _stderr(sigma_shoot_list)
        itercount += 1
<<<<<<< HEAD
=======
        sys.stdout.write(".") # This doesn't add a carriage return at the end of the line, nice!
>>>>>>> 4d831132
        if logger:
            logger.debug('Completed '+str(itercount)+' iterations')
            logger.debug(
                '(g1obserr, g2obserr, sigmaerr) = '+str(g1obserr)+', '+str(g2obserr)+', '+
            str(sigmaerr))

<<<<<<< HEAD
=======
    sys.stdout.write("\n")


>>>>>>> 4d831132
    # Take the runtime and collate results into a ComparisonShapeData
    runtime = time.time() - t1
    results = ComparisonShapeData(
        g1obs_draw, g2obs_draw, sigma_draw,
        _mean(g1obs_shoot_list), _mean(g2obs_shoot_list), _mean(sigma_shoot_list),
        g1obserr, g2obserr, sigmaerr, config2['image']['size'], config2['image']['pixel_scale'],
        wmult, itercount, n_trials_per_iter, n_photons_per_trial, runtime, config=config2)

    if logger: logging.info('\n'+str(results))
    return results<|MERGE_RESOLUTION|>--- conflicted
+++ resolved
@@ -296,11 +296,7 @@
     """Take an input object (with optional PSF) and render it in two ways comparing results at high
     precision.
 
-<<<<<<< HEAD
-    Using both photon shooting (via drawShoot) and Discrete Fourier Transform (via shoot) to render
-=======
     Using both photon shooting (via drawShoot) and Discrete Fourier Transform (via draw) to render
->>>>>>> 4d831132
     images, we compare the numerical values of adaptive moments estimates of size and ellipticity to
     check consistency.
 
@@ -311,11 +307,7 @@
 
     We generate successive sets of `n_trials_per_iter` photon-shot images, using 
     `n_photons_per_trial` photons in each image, until the standard error on the mean absolute size
-<<<<<<< HEAD
-    and ellipticty drop below `abs_tol_size` and `abs_tol_ellip`.  We then output a
-=======
     and ellipticity drop below `abs_tol_size` and `abs_tol_ellip`.  We then output a
->>>>>>> 4d831132
     ComparisonShapeData object which stores the results.
 
     Note that `n_photons_per_trial` should be large (>~ 1e6) to ensure that any biases detected
@@ -325,17 +317,6 @@
 
     @param gsobject               the galsim.GSObject for which this test is to be performed (prior
                                   to PSF convolution if a PSF is also supplied via `psf_object`).
-<<<<<<< HEAD
-                                  Note that this function will automatically handle integration
-                                  over a galsim.Pixel() of width `pixel_scale`, so this should NOT
-                                  generally be included in the supplied `gsobject`.
-
-
-    @param psf_object             optional additional PSF for tests of convolved objects, also a
-                                  galsim.GSObject.  Note that this function will automatically 
-                                  handle integration over a galsim.Pixel() of width `pixel_scale`,
-                                  so this should NOT be included in the supplied `psf_object`.
-=======
                                   Note that this function will automatically handle integration over
                                   a galsim.Pixel of width `pixel_scale`, so a galsim.Pixel should 
                                   not be included in the supplied `gsobject` (unless you really mean
@@ -345,7 +326,6 @@
                                   galsim.GSObject.  Note that this function will automatically 
                                   handle integration over a galsim.Pixel of width `pixel_scale`,
                                   so this should not be included in the supplied `psf_object`.
->>>>>>> 4d831132
 
     @param rng                    galsim.BaseDeviate or derived deviate class instance to provide
                                   the pseudo random numbers for the photon shooting.  If `None` on 
@@ -359,37 +339,21 @@
     @param wmult                  the `wmult` parameter used in .draw() (see the GSObject .draw()
                                   method docs via `help(galsim.GSObject.draw)` for more details).
 
-<<<<<<< HEAD
-    @abs_tol_ellip                the test will keep iterating, adding ever greater numbers of
-=======
     @param abs_tol_ellip          the test will keep iterating, adding ever greater numbers of
->>>>>>> 4d831132
                                   trials, until estimates of the 1-sigma standard error on mean 
                                   ellipticity moments from photon-shot images are smaller than this
                                   param value.
 
-<<<<<<< HEAD
-    @abs_tol_size                 the test will keep iterating, adding ever greater numbers of
-=======
     @param abs_tol_size           the test will keep iterating, adding ever greater numbers of
->>>>>>> 4d831132
                                   trials, until estimates of the 1-sigma standard error on mean 
                                   size moments from photon-shot images are smaller than this param
                                   value.
 
-<<<<<<< HEAD
-    @n_trials_per_iter            number of trial images used to estimate (or successively
-                                  re-estimate) the standard error on the delta quantities above for
-                                  each iteration of the tests. Default = 32.
-
-    @n_photons_per_trial          number of photons shot in drawShoot() for each trial.  This should
-=======
     @param n_trials_per_iter      number of trial images used to estimate (or successively
                                   re-estimate) the standard error on the delta quantities above for
                                   each iteration of the tests. Default = 32.
 
     @param n_photons_per_trial    number of photons shot in drawShoot() for each trial.  This should
->>>>>>> 4d831132
                                   be large enough that any noise bias (a.k.a. noise rectification
                                   bias) on moments estimates is small. Default ~1e7 should be
                                   sufficient.
@@ -401,10 +365,7 @@
                                   (i.e. including a PSF correction for shears; default=`False` as
                                   this feature is not yet implemented!)
     """
-<<<<<<< HEAD
-=======
     import sys
->>>>>>> 4d831132
     import logging
     import time     
 
@@ -495,19 +456,13 @@
         g2obserr = _stderr(g2obs_shoot_list)
         sigmaerr = _stderr(sigma_shoot_list)
         itercount += 1
-<<<<<<< HEAD
-=======
         sys.stdout.write(".") # This doesn't add a carriage return at the end of the line, nice!
->>>>>>> 4d831132
         logging.debug('Completed '+str(itercount)+' iterations')
         logging.debug(
             '(g1obserr, g2obserr, sigmaerr) = '+str(g1obserr)+', '+str(g2obserr)+', '+str(sigmaerr))
 
-<<<<<<< HEAD
-=======
     sys.stdout.write("\n")
 
->>>>>>> 4d831132
     # Take the runtime and collate results into a ComparisonShapeData
     runtime = time.time() - t1
     results = ComparisonShapeData(
@@ -519,18 +474,11 @@
     logging.info('\n'+str(results))
     return results
 
-<<<<<<< HEAD
-def compare_dft_vs_photon_config(config, random_seed=None, nproc=None, pixel_scale=None, size=None,
-=======
 def compare_dft_vs_photon_config(config, gal_num=0, random_seed=None, nproc=None, pixel_scale=None, size=None,
->>>>>>> 4d831132
                                  wmult=None, abs_tol_ellip=1.e-5, abs_tol_size=1.e-5,
                                  n_trials_per_iter=32, n_photons_per_trial=1e7, moments=True,
                                  hsm=False, logger=None):
     """Take an input config dictionary and render the object it describes in two ways, comparing
-<<<<<<< HEAD
-    results at high precision.
-=======
     results at high precision. 
 
     The config dictionary can contain either: (i) one single object, (ii) a collection of objects, 
@@ -552,7 +500,6 @@
 
     For both cases there should be no randomly selected parameters in the galaxy and PSF config 
     specification. 
->>>>>>> 4d831132
 
     For an example of defining a config dictionary of the sort suitable for input to this function,
     see examples/demo8.py in the GalSim repository.
@@ -574,12 +521,6 @@
     @param config                 GalSim config dictionary describing the GSObject we wish to test
                                   (see e.g. examples/demo8.py).
 
-<<<<<<< HEAD
-    @random_seed                  integer to be used as the basis of all seeds for the random number
-                                  generator, overrides any value in config['image'].
-
-    @nproc                        number of cpu processes to run in parallel, overrides any value
-=======
     @param gal_num                number for the galaxy in the config dictionary, which will be 
                                   passed to the config system. It related to obj_num in the config
                                   system by obj_num = gal_num * n_trials_per_iter (assuming the
@@ -589,7 +530,6 @@
                                   generator, overrides any value in config['image'].
 
     @param nproc                  number of cpu processes to run in parallel, overrides any value
->>>>>>> 4d831132
                                   in config['image'].
 
     @param pixel_scale            the pixel scale to use in the test images, overrides any value in
@@ -602,37 +542,21 @@
                                   method docs via `help(galsim.GSObject.draw)` for more details),
                                   overrides any value in config['image'].
 
-<<<<<<< HEAD
-    @abs_tol_ellip                the test will keep iterating, adding ever greater numbers of
-=======
     @param abs_tol_ellip          the test will keep iterating, adding ever greater numbers of
->>>>>>> 4d831132
                                   trials, until estimates of the 1-sigma standard error on mean 
                                   ellipticity moments from photon-shot images are smaller than this
                                   param value.
 
-<<<<<<< HEAD
-    @abs_tol_size                 the test will keep iterating, adding ever greater numbers of
-=======
     @param abs_tol_size           the test will keep iterating, adding ever greater numbers of
->>>>>>> 4d831132
                                   trials, until estimates of the 1-sigma standard error on mean 
                                   size moments from photon-shot images are smaller than this param
                                   value.
 
-<<<<<<< HEAD
-    @n_trials_per_iter            number of trial images used to estimate (or successively
-                                  re-estimate) the standard error on the delta quantities above for
-                                  each iteration of the tests. Default = 32.
-
-    @n_photons_per_trial          number of photons shot in drawShoot() for each trial.  This should
-=======
     @param n_trials_per_iter      number of trial images used to estimate (or successively
                                   re-estimate) the standard error on the delta quantities above for
                                   each iteration of the tests. Default = 32.
 
     @param n_photons_per_trial    number of photons shot in drawShoot() for each trial.  This should
->>>>>>> 4d831132
                                   be large enough that any noise bias (a.k.a. noise rectification
                                   bias) on moments estimates is small. Default ~1e7 should be
                                   sufficient.
@@ -647,10 +571,7 @@
     @param logger                 logging Logger instance to record output and pass down to the
                                   config layer for debuging / verbose output if desired.
     """
-<<<<<<< HEAD
-=======
     import sys
->>>>>>> 4d831132
     import logging
     import time     
 
@@ -733,22 +654,15 @@
     # Start the timer
     t1 = time.time()
 
-<<<<<<< HEAD
-=======
     # calculate the obj_num in the config system
     obj_num = n_trials_per_iter*gal_num
     
->>>>>>> 4d831132
     # Draw the FFT image, only needs to be done once
     # The BuidImage function stores things in the config that aren't picklable.
     # If you want to use config later for multiprocessing, you have to deepcopy it here.
     import copy
     config1 = copy.deepcopy(config)
-<<<<<<< HEAD
-    im_draw = galsim.config.BuildImage(config1, logger=logger)[0]
-=======
     im_draw = galsim.config.BuildImage(config1, obj_num = obj_num, logger=logger)[0]
->>>>>>> 4d831132
     res_draw = im_draw.FindAdaptiveMom()
     sigma_draw = res_draw.moments_sigma
     g1obs_draw = res_draw.observed_shape.g1
@@ -774,25 +688,16 @@
     # Then begin while loop, farming out sets of n_trials_per_iter trials until we get the
     # statistical accuracy we require
     start_random_seed = config2['image']['random_seed'] 
-<<<<<<< HEAD
-=======
     start_random_seed = config2['image']['random_seed'] 
->>>>>>> 4d831132
     while (g1obserr > abs_tol_ellip) or (g2obserr > abs_tol_ellip) or (sigmaerr > abs_tol_size):
 
         # Reset the random_seed depending on the iteration number so that these never overlap
         config2['image']['random_seed'] = start_random_seed + itercount * (n_trials_per_iter + 1)
 
         # Run the trials using galsim.config.BuildImages function
-<<<<<<< HEAD
-        trial_images = galsim.config.BuildImages(
-            n_trials_per_iter, config2, logger=logger, nproc=config2['image']['nproc'])[0] 
- 
-=======
         trial_images = galsim.config.BuildImages( nimages = n_trials_per_iter, obj_num = obj_num , 
           config = config2, logger=logger, nproc=config2['image']['nproc'])[0] 
 
->>>>>>> 4d831132
         # Collect results 
         trial_results = [image.FindAdaptiveMom() for image in trial_images]
 
@@ -807,22 +712,16 @@
         g2obserr = _stderr(g2obs_shoot_list)
         sigmaerr = _stderr(sigma_shoot_list)
         itercount += 1
-<<<<<<< HEAD
-=======
         sys.stdout.write(".") # This doesn't add a carriage return at the end of the line, nice!
->>>>>>> 4d831132
         if logger:
             logger.debug('Completed '+str(itercount)+' iterations')
             logger.debug(
                 '(g1obserr, g2obserr, sigmaerr) = '+str(g1obserr)+', '+str(g2obserr)+', '+
             str(sigmaerr))
 
-<<<<<<< HEAD
-=======
     sys.stdout.write("\n")
 
 
->>>>>>> 4d831132
     # Take the runtime and collate results into a ComparisonShapeData
     runtime = time.time() - t1
     results = ComparisonShapeData(
