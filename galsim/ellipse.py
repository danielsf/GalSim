--- conflicted
+++ resolved
@@ -23,24 +23,6 @@
     CppEllipse object, and operations on Ellipse rely on wrapped methods of the CppEllipse.
 
     The following are all examples of valid calls to initialize a Ellipse object:
-<<<<<<< HEAD
-    @code
-    s = galsim.Shear(g1=0.05, g2=0.05)
-    shift = galsim.PositionD(0.0, 0.2)
-    m = numpy.log(10.)
-    ell = galsim.Ellipse() # an empty ellipse, i.e. no shearing, dilation, shifting
-    ell = galsim.Ellipse(s) # represents shearing by s only
-    ell = galsim.Ellipse(shear = s) # same as previous, but with keyword explicitly named
-    ell = galsim.Ellipse(s, shift) # shear and shift
-    ell = galsim.Ellipse(shift, s) # can specify the arguments in any order
-    ell = galsim.Ellipse(s, y_shift=0.2) # same as previous, specifying the y shift directly
-    ell = galsim.Ellipse(mu=0.0, shear=s) # no dilation, but shear by s
-    ell = galsim.Ellipse(shift, g1=0.05, g2=0.05) # arguments can be used to specify a shear
-    ell = galsim.Ellipse(mu=m) # dilation by a factor 10.
-    ell = galsim.Ellipse(mu=0.5, g=0.5, beta=45.0*galsim.degrees) # dilation, shear via
-    keyword argument
-    @endcode
-=======
     
         >>> s = galsim.Shear(g1=0.05, g2=0.05)
         >>> shift = galsim.PositionD(0.0, 0.2)
@@ -54,7 +36,6 @@
         >>> ell = galsim.Ellipse(shift, g1=0.05, g2=0.05) # arguments can be used to specify a shear
         >>> ell = galsim.Ellipse(mu=0.5, g=0.5, beta=45.0*galsim.degrees) # dilation, shear via
                                                                           # keyword argument
->>>>>>> 119fae1b
 """
     def __init__(self, *args, **kwargs):
         use_mu = None
