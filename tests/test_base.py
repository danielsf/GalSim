--- conflicted
+++ resolved
@@ -36,13 +36,8 @@
 test_hlr = 1.8
 test_fwhm = 1.8
 test_sigma = 1.8
-<<<<<<< HEAD
-test_scale = 1.8
-test_sersic_n = [1.5, 2.5, 4, -4] # -4 means use galsim.DeVaucouleurs, rather than Sersic(n=4)
-=======
 test_sersic_n = [1.5, 2.5, 4, -4]  # -4 means use explicit DeVauc rather than n=4
 test_scale = [1.8, 0.05, 0.002, 0.002]
->>>>>>> 40b89278
 test_sersic_trunc = [0., 8.5]
 test_flux = 1.8
 
@@ -645,59 +640,6 @@
     import time
     t1 = time.time()
     import math
-<<<<<<< HEAD
-    for n in test_sersic_n:
-        for trunc in test_sersic_trunc:
-            # Test constructor using half-light-radius: (only option for sersic)
-            # n=-4 is code to use explicit DeVaucouleurs rather than Sersic(n=4).
-            # It should be identical.
-            if n == -4:
-                test_gal = galsim.DeVaucouleurs(half_light_radius=test_hlr, trunc=trunc, flux=1)
-            else:
-                test_gal = galsim.Sersic(n=n, half_light_radius=test_hlr, trunc=trunc, flux=1)
-            hlr_sum = radial_integrate(test_gal, 0., test_hlr, 1.e-4) 
-            print 'hlr_sum = ',hlr_sum
-            np.testing.assert_almost_equal(
-                hlr_sum, 0.5, decimal=4,
-                err_msg="Error in Sersic constructor with half-light radius, n=%.1f, trunc=%.1f"\
-                        %(n,trunc))
-
-            # Test with flux_untruncated=True (above unit tests for flux_untruncated=False)
-            if n == -4:
-                test_gal = galsim.DeVaucouleurs(half_light_radius=test_hlr, trunc=trunc, flux=1,
-                                                flux_untruncated=True)
-            else:
-                test_gal = galsim.Sersic(n=n, half_light_radius=test_hlr, trunc=trunc, flux=1,
-                                         flux_untruncated=True)
-            hlr_sum = radial_integrate(test_gal, 0., test_hlr, 1.e-4)
-            print 'hlr_sum (truncated and flux_untruncated) = ',hlr_sum
-            np.testing.assert_almost_equal(
-                hlr_sum, 0.5, decimal=4,
-                err_msg="Error in Sersic constructor with flux_untruncated, n=%.1f, trunc=%.1f"\
-                        %(n,trunc))
-
-            # Check that the getters don't work after modifying the original.
-            test_gal_shear = test_gal.copy()
-            if n > 0:
-                print 'n = ',test_gal_shear.getN()
-            print 'hlr = ',test_gal_shear.getHalfLightRadius()
-            test_gal_shear.applyShear(g1=0.3, g2=0.1)
-            try:
-                if n > 0:
-                    np.testing.assert_raises(AttributeError, getattr, test_gal_shear, "getN");
-                np.testing.assert_raises(AttributeError, getattr, test_gal_shear, 
-                                         "getHalfLightRadius")
-            except ImportError:
-                pass
-
-            # Test flux_untruncated scale and normalization
-            if n == -4:
-                test_gal2 = galsim.DeVaucouleurs(half_light_radius=test_hlr, trunc=trunc, flux=1,
-                                                 flux_untruncated=True)
-            else:
-                test_gal2 = galsim.Sersic(n=n, half_light_radius=test_hlr, trunc=trunc, flux=1,
-                                          flux_untruncated=True)
-=======
     for n, scale in zip(test_sersic_n, test_scale) :
 
         # Test constructor using half-light-radius
@@ -764,15 +706,10 @@
         # (test scale radii)
         for test_gal, label in zip(gal_list, gal_labels):
             got_sr = test_gal.getScaleRadius()
->>>>>>> 40b89278
             center = test_gal.xValue(galsim.PositionD(0,0))
             ratio = test_gal.xValue(galsim.PositionD(got_sr,0)) / center
             print 'scale ratio = ',ratio
             np.testing.assert_almost_equal(
-<<<<<<< HEAD
-                 hlr_sum, 0.5*true_flux, decimal=4,
-                 err_msg="Error in true hlr with flux_untruncated, n=%.1f, trunc=%.1f"%(n,trunc))
-=======
                     ratio, np.exp(-1.0), decimal=4,
                     err_msg="Error in getScaleRadius for HLR constructed %s"%label)
 
@@ -864,7 +801,6 @@
             np.testing.assert_raises(AttributeError, getattr, test_gal_shear, "getScaleRadius")
         except ImportError:
             pass
->>>>>>> 40b89278
 
     t2 = time.time()
     print 'time for %s = %.2f'%(funcname(),t2-t1)
@@ -884,80 +820,50 @@
         # loop through sersic truncation
         for test_trunc in test_sersic_trunc:
             # init with hlr and flux only (should be ok given last tests)
-<<<<<<< HEAD
             # n=-4 is code to use explicit DeVaucouleurs rather than Sersic(n=4).
             # It should be identical.
             if test_n == -4:
-                init_obj = galsim.DeVaucouleurs(half_light_radius=test_hlr, trunc=test_trunc,
-                                           flux=test_flux)
-            else:
-                init_obj = galsim.Sersic(n=test_n, half_light_radius=test_hlr, trunc=test_trunc,
-                                    flux=test_flux)
-            obj = init_obj.copy()
-=======
-            if test_n == -4:
-                obj = galsim.DeVaucouleurs(half_light_radius=test_hlr, flux=test_flux,
+                init_obj = galsim.DeVaucouleurs(half_light_radius=test_hlr, flux=test_flux,
                                            trunc=test_trunc)
             else:
-                obj = galsim.Sersic(test_n, half_light_radius=test_hlr, flux=test_flux,
+                init_obj = galsim.Sersic(test_n, half_light_radius=test_hlr, flux=test_flux,
                                     trunc=test_trunc)
-            init_obj = obj.copy()
->>>>>>> 40b89278
+
+            # Test in place *= and /=
+            obj = init_obj.copy()
             obj *= 2.
             np.testing.assert_almost_equal(
                 obj.getFlux(), test_flux * 2., decimal=param_decimal,
                 err_msg="Flux param inconsistent after __imul__.")
-<<<<<<< HEAD
-
-=======
->>>>>>> 40b89278
+            np.testing.assert_almost_equal(
+                init_obj.getFlux(), test_flux, decimal=param_decimal,
+                err_msg="obj.copy() didn't produce a separate copy.")
             obj = init_obj.copy()
             obj /= 2.
             np.testing.assert_almost_equal(
                 obj.getFlux(), test_flux / 2., decimal=param_decimal,
                 err_msg="Flux param inconsistent after __idiv__.")
-<<<<<<< HEAD
 
             obj2 = init_obj * 2.
-=======
-            obj = init_obj.copy()
-            obj2 = obj * 2.
->>>>>>> 40b89278
-            # First test that original obj is unharmed... (also tests that .copy() is working)
             np.testing.assert_almost_equal(
                 init_obj.getFlux(), test_flux, decimal=param_decimal,
                 err_msg="Flux param inconsistent after __rmul__ (original).")
-            # Then test new obj2 flux
             np.testing.assert_almost_equal(
                 obj2.getFlux(), test_flux * 2., decimal=param_decimal,
                 err_msg="Flux param inconsistent after __rmul__ (result).")
-<<<<<<< HEAD
 
             obj2 = 2. * init_obj
-=======
-            obj = init_obj.copy()
-            obj2 = 2. * obj
->>>>>>> 40b89278
-            # First test that original obj is unharmed... (also tests that .copy() is working)
             np.testing.assert_almost_equal(
                 init_obj.getFlux(), test_flux, decimal=param_decimal,
                 err_msg="Flux param inconsistent after __mul__ (original).")
-            # Then test new obj2 flux
             np.testing.assert_almost_equal(
                 obj2.getFlux(), test_flux * 2., decimal=param_decimal,
                 err_msg="Flux param inconsistent after __mul__ (result).")
-<<<<<<< HEAD
 
             obj2 = init_obj / 2.
-=======
-            obj = init_obj.copy()
-            obj2 = obj / 2.
->>>>>>> 40b89278
-            # First test that original obj is unharmed... (also tests that .copy() is working)
             np.testing.assert_almost_equal(
                  init_obj.getFlux(), test_flux, decimal=param_decimal,
                  err_msg="Flux param inconsistent after __div__ (original).")
-            # Then test new obj2 flux
             np.testing.assert_almost_equal(
                 obj2.getFlux(), test_flux / 2., decimal=param_decimal,
                 err_msg="Flux param inconsistent after __div__ (result).")
@@ -965,7 +871,6 @@
     t2 = time.time()
     print 'time for %s = %.2f'%(funcname(),t2-t1)
 
-<<<<<<< HEAD
 
 def test_sersic_05():
     """Test the equivalence of Sersic with n=0.5 and Gaussian
@@ -1003,7 +908,6 @@
         pos = galsim.PositionD(x,y)
         np.testing.assert_almost_equal(sersic.xValue(pos), gauss.xValue(pos), decimal=5)
         np.testing.assert_almost_equal(sersic.kValue(pos), gauss.kValue(pos), decimal=5)
-
 
 
 def test_sersic_1():
@@ -1041,9 +945,6 @@
         np.testing.assert_almost_equal(sersic.xValue(pos), expon.xValue(pos), decimal=5)
         np.testing.assert_almost_equal(sersic.kValue(pos), expon.kValue(pos), decimal=5)
 
-
-=======
->>>>>>> 40b89278
 
 def test_airy():
     """Test the generation of a specific Airy profile using SBProfile against a known result.
@@ -1457,13 +1358,8 @@
             err_msg="Error in scale radius for Moffat initialized with half-light radius")
 
     # Test constructor using scale radius:
-<<<<<<< HEAD
-    test_gal = galsim.Moffat(flux=1, beta=test_beta, trunc=2*test_scale,
-                             scale_radius=test_scale)
-=======
     test_gal = galsim.Moffat(flux=1., beta=test_beta, trunc=2*test_scale[0],
                              scale_radius=test_scale[0])
->>>>>>> 40b89278
     center = test_gal.xValue(galsim.PositionD(0,0))
     ratio = test_gal.xValue(galsim.PositionD(test_scale[0],0)) / center
     print 'scale ratio = ', ratio
@@ -1846,11 +1742,8 @@
     test_sersic()
     test_sersic_radii()
     test_sersic_flux_scaling()
-<<<<<<< HEAD
     test_sersic_05()
     test_sersic_1()
-=======
->>>>>>> 40b89278
     test_airy()
     test_airy_radii()
     test_airy_flux_scaling()
