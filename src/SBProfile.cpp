//
// Functions for the Surface Brightness Profile Class
//

//#define DEBUGLOGGING

#include "SBProfile.h"
#include "integ/Int.h"
#include "TMV.h"
#include "Solve.h"
#include "integ/Int.h"

#ifdef DEBUGLOGGING
#include <fstream>
std::ostream* dbgout = new std::ofstream("debug.out");
int verbose_level = 2;
// There are three levels of verbosity which can be helpful when debugging,
// which are written as dbg, xdbg, xxdbg (all defined in Std.h).
// It's Mike's way to have debug statements in the code that are really easy to turn 
// on and off.
//
// If DEBUGLOGGING is #defined, then these write out to *dbgout, according to the value
// of verbose_level.
// dbg requires verbose_level >= 1
// xdbg requires verbose_level >= 2
// xxdbg requires verbose_level >= 3
//
// If DEBUGLOGGING is not defined, the all three becomes just `if (false) std::cerr`,
// so the compiler parses the statement fine, but trivially optimizes the code away,
// so there is no efficiency hit from leaving them in the code.
#endif

#include <numeric>

namespace galsim {

    // ????? Change treatement of aliased images to simply add in the aliased
    // FT components instead of doing a larger FT and then subsampling!
    // ??? Make a formula for asymptotic high-k SBSersic::kValue ??


    //
    // Virtual methods of Base Class "SBProfile"
    //

    void SBProfile::scaleFlux(double fluxRatio)
    { 
        SBTransform d(*this,1.,0.,0.,1.,Position<double>(0.,0.),fluxRatio); 
        _pimpl = d._pimpl;
    }

    void SBProfile::setFlux(double flux)
    { 
        SBTransform d(*this,1.,0.,0.,1.,Position<double>(0.,0.),flux/getFlux());
        _pimpl = d._pimpl;
    }

    void SBProfile::applyTransformation(const Ellipse& e)
    {
        SBTransform d(*this,e);
        _pimpl = d._pimpl;
    }

    void SBProfile::applyShear(double g1, double g2)
    {
        Shear s(g1, g2);
        Ellipse e(s);
        SBTransform d(*this,e);
        _pimpl = d._pimpl;
    }

    void SBProfile::applyShear(Shear s)
    {
        Ellipse e(s);
        SBTransform d(*this,e);
        _pimpl = d._pimpl;
    }

    void SBProfile::applyRotation(const Angle& theta)
    {
        SBTransform d(*this,
                    std::cos(theta.rad()),-std::sin(theta.rad()),
                    std::sin(theta.rad()),std::cos(theta.rad()));
        _pimpl = d._pimpl;
    }

    void SBProfile::applyShift(double dx, double dy)
    { 
        SBTransform d(*this,1.,0.,0.,1., Position<double>(dx,dy));
        _pimpl = d._pimpl;
    }

    //
    // Common methods of Base Class "SBProfile"
    //

    ImageView<float> SBProfile::draw(double dx, int wmult) const 
    {
        dbg<<"Start draw that returns ImageView"<<std::endl;
        Image<float> img;
        draw(img, dx, wmult);
        return img.view();
    }

    template <typename T>
    double SBProfile::draw(ImageView<T>& img, double dx, int wmult) const 
    {
        dbg<<"Start draw ImageView"<<std::endl;
        if (isAnalyticX())
            return plainDraw(img, dx, wmult);
        else
            return fourierDraw(img, dx, wmult);
    }

    template <typename T>
    double SBProfile::draw(Image<T>& img, double dx, int wmult) const 
    {
        dbg<<"Start draw Image"<<std::endl;
        if (isAnalyticX())
            return plainDraw(img, dx, wmult);
        else
            return fourierDraw(img, dx, wmult);
    }

    // First is a simple case wherein we have a formula for x values:
    template <typename T>
    double SBProfile::plainDraw(ImageView<T>& I, double dx, int wmult) const 
    {
        dbg<<"Start plainDraw ImageView"<<std::endl;
        // Determine desired dx:
        dbg<<"maxK = "<<maxK()<<std::endl;
        if (dx<=0.) dx = M_PI / maxK();
        dbg<<"dx = "<<dx<<std::endl;
        // recenter an existing image, to be consistent with fourierDraw:
        int xSize = I.getXMax()-I.getXMin()+1, ySize = I.getYMax()-I.getYMin()+1;
        dbg<<"xSize = "<<xSize<<std::endl;
        I.setOrigin(-xSize/2, -ySize/2);

        assert(_pimpl.get());
        return _pimpl->fillXImage(I, dx);
    }

    template <typename T>
    double SBProfile::plainDraw(Image<T>& I, double dx, int wmult) const 
    {
        dbg<<"Start plainDraw Image"<<std::endl;
        // Determine desired dx:
        dbg<<"maxK = "<<maxK()<<std::endl;
        if (dx<=0.) dx = M_PI / maxK();
        dbg<<"dx = "<<dx<<std::endl;
        if (!I.getBounds().isDefined()) {
            if (wmult<1) throw SBError("Requested wmult<1 in plainDraw()");
            // Need to choose an image size
            int N = int(std::ceil(2*M_PI/(dx*stepK())));
            dbg<<"N = "<<N<<std::endl;

            // Round up to an even value
            N = 2*( (N+1)/2);
            N *= wmult; // make even bigger if desired
            dbg<<"N => "<<N<<std::endl;
            Bounds<int> imgsize(-N/2, N/2-1, -N/2, N/2-1);
            dbg<<"imgsize => "<<imgsize<<std::endl;
            I.resize(imgsize);
        } else {
            // recenter an existing image, to be consistent with fourierDraw:
            int xSize = I.getXMax()-I.getXMin()+1, ySize = I.getYMax()-I.getYMin()+1;
            dbg<<"xSize = "<<xSize<<std::endl;
            I.setOrigin(-xSize/2, -ySize/2);
        }

        ImageView<T> Iv = I.view();
        assert(_pimpl.get());
        double ret = _pimpl->fillXImage(Iv, dx);
        I.setScale(Iv.getScale());
        dbg<<"scale => "<<I.getScale()<<std::endl;
        return ret;
    }

    template <typename T>
    double SBProfile::SBProfileImpl::doFillXImage2(ImageView<T>& I, double dx) const 
    {
        xdbg<<"Start doFillXImage2"<<std::endl;
        double totalflux=0;
        for (int y = I.getYMin(); y <= I.getYMax(); y++) {
            int x = I.getXMin(); 
            typedef typename Image<T>::iterator ImIter;
            ImIter ee=I.rowEnd(y);
            for (ImIter it=I.rowBegin(y); it!=ee; ++it, ++x) {
                Position<double> p(x*dx,y*dx); // since x,y are pixel indices
                *it = xValue(p);
                totalflux += *it;
            } 
        }
        I.setScale(dx);
        xdbg<<"scale => "<<I.getScale()<<std::endl;
        return totalflux * (dx*dx);
    }

    // Now the more complex case: real space via FT from k space.
    // Will enforce image size is power of 2 or 3x2^n.
    // Aliasing will be handled by folding the k values before transforming
    // And enforce no image folding
    template <typename T>
    double SBProfile::fourierDraw(ImageView<T>& I, double dx, int wmult) const 
    {
        Bounds<int> imgBounds; // Bounds for output image
        if (wmult<1) throw SBError("Requested wmult<1 in fourierDraw()");
        // First choose desired dx if we were not given one:
        if (dx<=0.) {
            // Choose for ourselves:
            dx = M_PI / maxK();
        }

        dbg << " maxK() " << maxK() << " dx " << dx << std::endl;

        // Now decide how big the FT must be to avoid folding:
        double xRange = 2*M_PI*wmult / stepK();
        // Some slop to keep from getting extra pixels due to roundoff errors in calculations.
        int Nnofold = int(std::ceil(xRange / dx -0.0001));
        dbg << " stepK() " << stepK() << " Nnofold " << Nnofold << std::endl;

        // W must make something big enough to cover the target image size:
        int xSize, ySize;
        xSize = I.getXMax()-I.getXMin()+1;
        ySize = I.getYMax()-I.getYMin()+1;
        if (xSize  > Nnofold) Nnofold = xSize;
        if (ySize  > Nnofold) Nnofold = ySize;
        xRange = Nnofold * dx;

        // Round up to a good size for making FFTs:
        int NFT = goodFFTSize(Nnofold);
        NFT = std::max(NFT,sbp::minimum_fft_size);
        dbg << " After adjustments: Nnofold " << Nnofold << " NFT " << NFT << std::endl;
        if (NFT > sbp::maximum_fft_size)
            FormatAndThrow<SBError>() << 
                "fourierDraw() requires an FFT that is too large, " << NFT;

        // Move the output image to be centered near zero
        I.setOrigin(-xSize/2, -ySize/2);
        double dk = 2.*M_PI/(NFT*dx);
        dbg << 
            " After adjustments: dx " << dx << " dk " << dk << 
            " maxK " << dk*NFT/2 << std::endl;
        assert(dk <= stepK());
        boost::shared_ptr<XTable> xtmp;
        if (NFT*dk/2 > maxK()) {
            dbg<<"NFT*dk/2 = "<<NFT*dk/2<<" > maxK() = "<<maxK()<<std::endl;
            dbg<<"Use NFT = "<<NFT<<std::endl;
            // No aliasing: build KTable and transform
            KTable kt(NFT,dk);
            assert(_pimpl.get());
            _pimpl->fillKGrid(kt); 
            xtmp = kt.transform();
        } else {
            dbg<<"NFT*dk/2 = "<<NFT*dk/2<<" <= maxK() = "<<maxK()<<std::endl;
            // There will be aliasing.  Construct a KTable out to maxK() and
            // then wrap it
            int Nk = int(std::ceil(maxK()/dk)) * 2;
            dbg<<"Use Nk = "<<Nk<<std::endl;
            KTable kt(Nk, dk);
            assert(_pimpl.get());
            _pimpl->fillKGrid(kt);
            xtmp = kt.wrap(NFT)->transform();
        }
        int Nxt = xtmp->getN();
        dbg<<"Nxt = "<<Nxt<<std::endl;
        Bounds<int> xb(-Nxt/2, Nxt/2-1, -Nxt/2, Nxt/2-1);
        if (I.getYMin() < xb.getYMin()
            || I.getYMax() > xb.getYMax()
            || I.getXMin() < xb.getXMin()
            || I.getXMax() > xb.getXMax()) {
            dbg << "Bounds error!! target image bounds " << I.getBounds()
                << " and FFT range " << xb << std::endl;
            throw SBError("fourierDraw() FT bounds do not cover target image");
        }
        double sum=0.;
        for (int y = I.getYMin(); y <= I.getYMax(); y++)
            for (int x = I.getXMin(); x <= I.getXMax(); x++) {
                I(x,y) = xtmp->xval(x,y);
                sum += I(x,y);
            }

        I.setScale(dx);

        return sum*dx*dx;;
    }

    // TODO: I'd like to try to separate out the resize operation.  
    // Then this function can just take an ImageView<T>& argument, not also an Image<T>.
    // Similar to what plainDraw does by passing the bulk of the work to fillXImage.
    // In fact, if we could have a single resizer, than that could be called from draw()
    // and both plainDraw and fourierDraw could drop to only having the ImageView argument.
    template <typename T>
    double SBProfile::fourierDraw(Image<T>& I, double dx, int wmult) const 
    {
        Bounds<int> imgBounds; // Bounds for output image
        bool sizeIsFree = !I.getBounds().isDefined();
        if (wmult<1) throw SBError("Requested wmult<1 in fourierDraw()");
        // First choose desired dx if we were not given one:
        if (dx<=0.) {
            // Choose for ourselves:
            dx = M_PI / maxK();
        }

        dbg << " maxK() " << maxK() << " dx " << dx << std::endl;

        // Now decide how big the FT must be to avoid folding:
        double xRange = 2*M_PI*wmult / stepK();
        // Some slop to keep from getting extra pixels due to roundoff errors in calculations.
        int Nnofold = int(std::ceil(xRange / dx -0.0001));
        dbg << " stepK() " << stepK() << " Nnofold " << Nnofold << std::endl;

        // And if there is a target image size, we must make something big enough to cover
        // the target image size:
        if (!sizeIsFree) {
            int xSize, ySize;
            xSize = I.getXMax()-I.getXMin()+1;
            ySize = I.getYMax()-I.getYMin()+1;
            if (xSize  > Nnofold) Nnofold = xSize;
            if (ySize  > Nnofold) Nnofold = ySize;
            xRange = Nnofold * dx;
        }

        // Round up to a good size for making FFTs:
        int NFT = goodFFTSize(Nnofold);
        NFT = std::max(NFT,sbp::minimum_fft_size);
        dbg << " After adjustments: Nnofold " << Nnofold << " NFT " << NFT << std::endl;
        if (NFT > sbp::maximum_fft_size)
            FormatAndThrow<SBError>() << 
                "fourierDraw() requires an FFT that is too large, " << NFT;

        // If we are free to set up output image, make it size of FFT
        if (sizeIsFree) {
            int Nimg = NFT;
            // Reduce to make even
            Nimg = 2*(Nimg/2);
            imgBounds = Bounds<int>(-Nimg/2, Nimg/2-1, -Nimg/2, Nimg/2-1);
            I.resize(imgBounds);
        } else {
            // Going to move the output image to be centered near zero
            int xSize, ySize;
            xSize = I.getXMax()-I.getXMin()+1;
            ySize = I.getYMax()-I.getYMin()+1;
            I.setOrigin(-xSize/2, -ySize/2);
        }
        double dk = 2.*M_PI/(NFT*dx);
        dbg << 
            " After adjustments: dx " << dx << " dk " << dk << 
            " maxK " << dk*NFT/2 << std::endl;
        assert(dk <= stepK());
        boost::shared_ptr<XTable> xtmp;
        if (NFT*dk/2 > maxK()) {
            dbg<<"NFT*dk/2 = "<<NFT*dk/2<<" > maxK() = "<<maxK()<<std::endl;
            dbg<<"Use NFT = "<<NFT<<std::endl;
            // No aliasing: build KTable and transform
            KTable kt(NFT,dk);
            assert(_pimpl.get());
            _pimpl->fillKGrid(kt); 
            xtmp = kt.transform();
        } else {
            dbg<<"NFT*dk/2 = "<<NFT*dk/2<<" <= maxK() = "<<maxK()<<std::endl;
            // There will be aliasing.  Construct a KTable out to maxK() and
            // then wrap it
            int Nk = int(std::ceil(maxK()/dk)) * 2;
            dbg<<"Use Nk = "<<Nk<<std::endl;
            KTable kt(Nk, dk);
            assert(_pimpl.get());
            _pimpl->fillKGrid(kt);
            xtmp = kt.wrap(NFT)->transform();
        }
        int Nxt = xtmp->getN();
        dbg<<"Nxt = "<<Nxt<<std::endl;
        Bounds<int> xb(-Nxt/2, Nxt/2-1, -Nxt/2, Nxt/2-1);
        if (I.getYMin() < xb.getYMin()
            || I.getYMax() > xb.getYMax()
            || I.getXMin() < xb.getXMin()
            || I.getXMax() > xb.getXMax()) {
            dbg << "Bounds error!! target image bounds " << I.getBounds()
                << " and FFT range " << xb << std::endl;
            throw SBError("fourierDraw() FT bounds do not cover target image");
        }
        double sum=0.;
        for (int y = I.getYMin(); y <= I.getYMax(); y++)
            for (int x = I.getXMin(); x <= I.getXMax(); x++) {
                I(x,y) = xtmp->xval(x,y);
                sum += I(x,y);
            }

        I.setScale(dx);

        return sum*dx*dx;;
    }

    template <typename T>
    void SBProfile::drawK(ImageView<T>& Re, ImageView<T>& Im, double dk, int wmult) const 
    {
        if (isAnalyticK()) 
            plainDrawK(Re, Im, dk, wmult);   // calculate in k space
        else               
            fourierDrawK(Re, Im, dk, wmult); // calculate via FT from real space
    }

    template <typename T>
    void SBProfile::drawK(Image<T>& Re, Image<T>& Im, double dk, int wmult) const 
    {
        if (isAnalyticK()) 
            plainDrawK(Re, Im, dk, wmult);   // calculate in k space
        else               
            fourierDrawK(Re, Im, dk, wmult); // calculate via FT from real space
    }

    template <typename T>
    void SBProfile::plainDrawK(ImageView<T>& Re, ImageView<T>& Im, double dk, int wmult) const 
    {
        // Make sure input images match or are both null
        assert(Re.getBounds() == Im.getBounds());
        if (dk<=0.) dk = stepK();

        // recenter an existing image, to be consistent with fourierDrawK:
        int xSize = Re.getXMax()-Re.getXMin()+1, ySize = Re.getYMax()-Re.getYMin()+1;
        Re.setOrigin(-xSize/2, -ySize/2);
        Im.setOrigin(-xSize/2, -ySize/2);

        // ??? Make this into a virtual function to allow pipelining?
        for (int y = Re.getYMin(); y <= Re.getYMax(); y++) {
            int x = Re.getXMin(); 
            typedef typename ImageView<T>::iterator ImIter;
            ImIter ee=Re.rowEnd(y);
            for (ImIter it=Re.rowBegin(y), it2=Im.rowBegin(y); it!=ee; ++it, ++it2, ++x) {
                Position<double> p(x*dk,y*dk); // since x,y are pixel indicies
                std::complex<double> c = this->kValue(p);  
                *it = c.real(); 
                *it2 = c.imag(); 
            } 
        }

        Re.setScale(dk);
        Im.setScale(dk);
    }

    template <typename T>
    void SBProfile::plainDrawK(Image<T>& Re, Image<T>& Im, double dk, int wmult) const 
    {
        // Make sure input images match or are both null
        assert(!(Re.getBounds().isDefined() || Im.getBounds().isDefined()) 
               || (Re.getBounds() == Im.getBounds()));
        if (dk<=0.) dk = stepK();

        if (!Re.getBounds().isDefined()) {
            if (wmult<1) throw SBError("Requested wmult<1 in plainDrawK()");
            // Need to choose an image size
            int N = int(std::ceil(2.*maxK()*wmult / dk));
            // Round up to an even value
            N = 2*( (N+1)/2);

            Bounds<int> imgsize(-N/2, N/2-1, -N/2, N/2-1);
            Re.resize(imgsize);
            Im.resize(imgsize);
        } else {
            // recenter an existing image, to be consistent with fourierDrawK:
            int xSize = Re.getXMax()-Re.getXMin()+1, ySize = Re.getYMax()-Re.getYMin()+1;
            Re.setOrigin(-xSize/2, -ySize/2);
            Im.setOrigin(-xSize/2, -ySize/2);
        }

        // ??? Make this into a virtual function to allow pipelining?
        for (int y = Re.getYMin(); y <= Re.getYMax(); y++) {
            int x = Re.getXMin(); 
            typedef typename ImageView<T>::iterator ImIter;
            ImIter ee=Re.rowEnd(y);
            for (ImIter it=Re.rowBegin(y), it2=Im.rowBegin(y); it!=ee; ++it, ++it2, ++x) {
                Position<double> p(x*dk,y*dk); // since x,y are pixel indicies
                std::complex<double> c = this->kValue(p);  
                *it = c.real(); 
                *it2 = c.imag(); 
            } 
        }

        Re.setScale(dk);
        Im.setScale(dk);
    }

    // Build K domain by transform from X domain.  This is likely
    // to be a rare event but what the heck.  Enforce no "aliasing"
    // by oversampling and extending x domain if needed.  Force
    // power of 2 for transform

    template <typename T>
    void SBProfile::fourierDrawK(ImageView<T>& Re, ImageView<T>& Im, double dk, int wmult) const 
    {
        assert(Re.getBounds() == Im.getBounds());

        int oversamp =1; // oversampling factor
        Bounds<int> imgBounds; // Bounds for output image
        if (wmult<1) throw SBError("Requested wmult<1 in fourierDrawK()");
        // First choose desired dx
        if (dk<=0.) {
            // Choose for ourselves:
            dk = stepK();
        } else {
            // We have a value we must produce.  Do we need to oversample in k
            // to avoid folding from real space?
            // Note a little room for numerical slop before triggering oversampling:
            oversamp = int( std::ceil(dk/stepK() - 0.0001));
        }

        // Now decide how big the FT must be to avoid folding
        double kRange = 2*maxK()*wmult;
        // Some slop to keep from getting extra pixels due to roundoff errors in calculations.
        int Nnofold = int(std::ceil(oversamp*kRange / dk -0.0001));

        // And if there is a target image size, we must make something big enough to cover
        // the target image size:
        int xSize, ySize;
        xSize = Re.getXMax()-Re.getXMin()+1;
        ySize = Re.getYMax()-Re.getYMin()+1;
        if (xSize * oversamp > Nnofold) Nnofold = xSize*oversamp;
        if (ySize * oversamp > Nnofold) Nnofold = ySize*oversamp;
        kRange = Nnofold * dk / oversamp;

        // Round up to a power of 2 to get required FFT size
        int NFT = sbp::minimum_fft_size;
        while (NFT < Nnofold && NFT<= sbp::maximum_fft_size) NFT *= 2;
        if (NFT > sbp::maximum_fft_size)
            throw SBError("fourierDrawK() requires an FFT that is too large");

        // Move the output image to be centered near zero
        Re.setOrigin(-xSize/2, -ySize/2);
        Im.setOrigin(-xSize/2, -ySize/2);

        double dx = 2.*M_PI*oversamp/(NFT*dk);
        XTable xt(NFT,dx);
        assert(_pimpl.get());
        _pimpl->fillXGrid(xt);
        boost::shared_ptr<KTable> ktmp = xt.transform();

        int Nkt = ktmp->getN();
        Bounds<int> kb(-Nkt/2, Nkt/2-1, -Nkt/2, Nkt/2-1);
        if (Re.getYMin() < kb.getYMin()
            || Re.getYMax()*oversamp > kb.getYMax()
            || Re.getXMin()*oversamp < kb.getXMin()
            || Re.getXMax()*oversamp > kb.getXMax()) {
            dbg << "Bounds error!! oversamp is " << oversamp
                << " target image bounds " << Re.getBounds()
                << " and FFT range " << kb << std::endl;
            throw SBError("fourierDrawK() FT bounds do not cover target image");
        }

        for (int y = Re.getYMin(); y <= Re.getYMax(); y++)
            for (int x = Re.getXMin(); x <= Re.getXMax(); x++) {
                Re(x,y) = ktmp->kval(x*oversamp,y*oversamp).real();
                Im(x,y) = ktmp->kval(x*oversamp,y*oversamp).imag();
            }

        Re.setScale(dk);
        Im.setScale(dk);
    }

    template <typename T>
    void SBProfile::fourierDrawK(Image<T>& Re, Image<T>& Im, double dk, int wmult) const 
    {
        assert(!(Re.getBounds().isDefined() || Im.getBounds().isDefined()) 
               || (Re.getBounds() == Im.getBounds()));

        int oversamp =1; // oversampling factor
        Bounds<int> imgBounds; // Bounds for output image
        bool sizeIsFree = !Re.getBounds().isDefined();
        if (wmult<1) throw SBError("Requested wmult<1 in fourierDrawK()");
        bool canReduceDk=true;
        // First choose desired dx
        if (dk<=0.) {
            // Choose for ourselves:
            dk = stepK();
            canReduceDk = true;
        } else {
            // We have a value we must produce.  Do we need to oversample in k
            // to avoid folding from real space?
            // Note a little room for numerical slop before triggering oversampling:
            oversamp = int( std::ceil(dk/stepK() - 0.0001));
            canReduceDk = false; // Force output image to input dx.
        }

        // Now decide how big the FT must be to avoid folding
        double kRange = 2*maxK()*wmult;
        // Some slop to keep from getting extra pixels due to roundoff errors in calculations.
        int Nnofold = int(std::ceil(oversamp*kRange / dk -0.0001));

        // And if there is a target image size, we must make something big enough to cover
        // the target image size:
        if (!sizeIsFree) {
            int xSize, ySize;
            xSize = Re.getXMax()-Re.getXMin()+1;
            ySize = Re.getYMax()-Re.getYMin()+1;
            if (xSize * oversamp > Nnofold) Nnofold = xSize*oversamp;
            if (ySize * oversamp > Nnofold) Nnofold = ySize*oversamp;
            kRange = Nnofold * dk / oversamp;
            // If the input image *size* was specified but not the input *dk*, then
            // we will hold dk at the Nyquist scale:
            canReduceDk = false;
        }

        // Round up to a power of 2 to get required FFT size
        int NFT = sbp::minimum_fft_size;
        while (NFT < Nnofold && NFT<= sbp::maximum_fft_size) NFT *= 2;
        if (NFT > sbp::maximum_fft_size)
            throw SBError("fourierDrawK() requires an FFT that is too large");

        // If we are free to set up output image, make it size of FFT less oversampling
        if (sizeIsFree) {
            int Nimg = NFT / oversamp;
            // Reduce to make even
            Nimg = 2*(Nimg/2);
            imgBounds = Bounds<int>(-Nimg/2, Nimg/2-1, -Nimg/2, Nimg/2-1);
            Re.resize(imgBounds);
            Im.resize(imgBounds);
            // Reduce dk if 2^N made left room to do so.
            if (canReduceDk) {
                dk = kRange / Nimg; 
            }
        } else {
            // Going to move the output image to be centered near zero
            int xSize, ySize;
            xSize = Re.getXMax()-Re.getXMin()+1;
            ySize = Re.getYMax()-Re.getYMin()+1;
            Re.setOrigin(-xSize/2, -ySize/2);
            Im.setOrigin(-xSize/2, -ySize/2);
        }

        double dx = 2.*M_PI*oversamp/(NFT*dk);
        XTable xt(NFT,dx);
        assert(_pimpl.get());
        _pimpl->fillXGrid(xt);
        boost::shared_ptr<KTable> ktmp = xt.transform();

        int Nkt = ktmp->getN();
        Bounds<int> kb(-Nkt/2, Nkt/2-1, -Nkt/2, Nkt/2-1);
        if (Re.getYMin() < kb.getYMin()
            || Re.getYMax()*oversamp > kb.getYMax()
            || Re.getXMin()*oversamp < kb.getXMin()
            || Re.getXMax()*oversamp > kb.getXMax()) {
            dbg << "Bounds error!! oversamp is " << oversamp
                << " target image bounds " << Re.getBounds()
                << " and FFT range " << kb << std::endl;
            throw SBError("fourierDrawK() FT bounds do not cover target image");
        }

        for (int y = Re.getYMin(); y <= Re.getYMax(); y++)
            for (int x = Re.getXMin(); x <= Re.getXMax(); x++) {
                Re(x,y) = ktmp->kval(x*oversamp,y*oversamp).real();
                Im(x,y) = ktmp->kval(x*oversamp,y*oversamp).imag();
            }

        Re.setScale(dk);
        Im.setScale(dk);
    }

    void SBProfile::SBProfileImpl::fillXGrid(XTable& xt) const 
    {
        int N = xt.getN();
        double dx = xt.getDx();
        for (int iy = -N/2; iy < N/2; iy++) {
            double y = iy*dx;
            for (int ix = -N/2; ix < N/2; ix++) {
                Position<double> x(ix*dx,y);
                xt.xSet(ix,iy,xValue(x));
            }
        }
    }

    void SBProfile::SBProfileImpl::fillKGrid(KTable& kt) const 
    {
        int N = kt.getN();
        double dk = kt.getDk();
#if 0
        // The simple version, saved for reference
        for (int iy = -N/2; iy < N/2; iy++) {
            // Only need ix>=0 because it's Hermitian:
            for (int ix = 0; ix <= N/2; ix++) {
                Position<double> k(ix*dk,iy*dk);
                kt.kSet(ix,iy,kValue(k));
            }
        }
#else
        // A faster version that pulls out all the if statements
        kt.clearCache();
        // First iy=0
        Position<double> k1(0.,0.);
        for (int ix = 0; ix <= N/2; ix++, k1.x += dk) kt.kSet2(ix,0,kValue(k1));

        // Then iy = 1..N/2-1
        k1.y = dk;
        Position<double> k2(0.,-dk);
        for (int iy = 1; iy < N/2; iy++, k1.y += dk, k2.y -= dk) {
            k1.x = k2.x = 0.;
            for (int ix = 0; ix <= N/2; ix++, k1.x += dk, k2.x += dk) {
                kt.kSet2(ix,iy,kValue(k1));
                kt.kSet2(ix,N-iy,kValue(k2));
            }
        }

        // Finally, iy = N/2
        k1.x = 0.;
        for (int ix = 0; ix <= N/2; ix++, k1.x += dk) kt.kSet2(ix,N/2,kValue(k1));
#endif
    }

    //
    // Methods for Derived Classes
    //

    void SBAdd::SBAddImpl::add(const SBProfile& rhs)
    {
        xdbg<<"Start SBAdd::add.  Adding item # "<<_plist.size()+1<<std::endl;
        // Add new summand(s) to the _plist:
        assert(SBProfile::GetImpl(rhs));
        const SBAddImpl *sba = dynamic_cast<const SBAddImpl*>(SBProfile::GetImpl(rhs));
        if (sba) {
            // If rhs is an SBAdd, copy its full list here
            _plist.insert(_plist.end(),sba->_plist.begin(),sba->_plist.end());
        } else {
            _plist.push_back(rhs);
        }
    }

    void SBAdd::SBAddImpl::initialize() 
    {
        _sumflux = _sumfx = _sumfy = 0.;
        _maxMaxK = _minStepK = 0.;
        _allAxisymmetric = _allAnalyticX = _allAnalyticK = true;
        _anyHardEdges = false;

        // Accumulate properties of all summands
        for(ConstIter it=_plist.begin(); it!=_plist.end(); ++it) {
            xdbg<<"SBAdd component has maxK, stepK = "<<
                it->maxK()<<" , "<<it->stepK()<<std::endl;
            _sumflux += it->getFlux();
            _sumfx += it->getFlux() * it->centroid().x;
            _sumfy += it->getFlux() * it->centroid().x;
            if ( it->maxK() > _maxMaxK) 
                _maxMaxK = it->maxK();
            if ( _minStepK<=0. || (it->stepK() < _minStepK) ) 
                _minStepK = it->stepK();
            _allAxisymmetric = _allAxisymmetric && it->isAxisymmetric();
            _anyHardEdges = _anyHardEdges || it->hasHardEdges();
            _allAnalyticX = _allAnalyticX && it->isAnalyticX();
            _allAnalyticK = _allAnalyticK && it->isAnalyticK();
        }
        xdbg<<"Net maxK, stepK = "<<_maxMaxK<<" , "<<_minStepK<<std::endl;
    }

    double SBAdd::SBAddImpl::xValue(const Position<double>& p) const 
    {
        ConstIter pptr = _plist.begin();
        assert(pptr != _plist.end());
        double xv = pptr->xValue(p);
        for (++pptr; pptr != _plist.end(); ++pptr)
            xv += pptr->xValue(p);
        return xv;
    } 

    std::complex<double> SBAdd::SBAddImpl::kValue(const Position<double>& k) const 
    {
        ConstIter pptr = _plist.begin();
        assert(pptr != _plist.end());
        std::complex<double> kv = pptr->kValue(k);
        for (++pptr; pptr != _plist.end(); ++pptr)
            kv += pptr->kValue(k);
        return kv;
    } 

    void SBAdd::SBAddImpl::fillKGrid(KTable& kt) const 
    {
        if (_plist.empty()) kt.clear();
        ConstIter pptr = _plist.begin();
        assert(SBProfile::GetImpl(*pptr));
        SBProfile::GetImpl(*pptr)->fillKGrid(kt);
        if (++pptr != _plist.end()) {
            KTable k2(kt.getN(),kt.getDk());
            for ( ; pptr!= _plist.end(); ++pptr) {
                assert(SBProfile::GetImpl(*pptr));
                SBProfile::GetImpl(*pptr)->fillKGrid(k2);
                kt.accumulate(k2);
            }
        }
    }

    void SBAdd::SBAddImpl::fillXGrid(XTable& xt) const 
    {
        if (_plist.empty()) xt.clear();
        ConstIter pptr = _plist.begin();
        assert(SBProfile::GetImpl(*pptr));
        SBProfile::GetImpl(*pptr)->fillXGrid(xt);
        if (++pptr != _plist.end()) {
            XTable x2(xt.getN(),xt.getDx());
            for ( ; pptr!= _plist.end(); ++pptr) {
                assert(SBProfile::GetImpl(*pptr));
                SBProfile::GetImpl(*pptr)->fillXGrid(x2);
                xt.accumulate(x2);
            }
        }
    }

    double SBAdd::SBAddImpl::getPositiveFlux() const 
    {
        double result = 0.;
        for (ConstIter pptr = _plist.begin(); pptr != _plist.end(); ++pptr) {
            result += pptr->getPositiveFlux();  
        }
        return result;
    }

    double SBAdd::SBAddImpl::getNegativeFlux() const 
    {
        double result = 0.;
        for (ConstIter pptr = _plist.begin(); pptr != _plist.end(); ++pptr) {
            result += pptr->getNegativeFlux();  
        }
        return result;
    }


    //
    // "SBTransform" Class
    //
    SBTransform::SBTransformImpl::SBTransformImpl(
        const SBProfile& sbin, double mA, double mB, double mC, double mD,
        const Position<double>& cen, double fluxScaling) :
        _adaptee(sbin), _mA(mA), _mB(mB), _mC(mC), _mD(mD), _cen(cen), _fluxScaling(fluxScaling)
    {
        dbg<<"Start TransformImpl (1)\n";
        dbg<<"matrix = "<<_mA<<','<<_mB<<','<<_mC<<','<<_mD<<std::endl;
        dbg<<"cen = "<<_cen<<", fluxScaling = "<<_fluxScaling<<std::endl;

        // All the actual initialization is in a separate function so we can share code
        // with the other constructor.
        initialize();
    }

    SBTransform::SBTransformImpl::SBTransformImpl(
        const SBProfile& sbin, const Ellipse& e, double fluxScaling) :
        _adaptee(sbin), _cen(e.getX0()), _fluxScaling(fluxScaling)
    {
        dbg<<"Start TransformImpl (2)\n";
        dbg<<"e = "<<e<<", fluxScaling = "<<_fluxScaling<<std::endl;
        // First get what we need from the Ellipse:
        tmv::Matrix<double> m = e.getMatrix();
        _mA = m(0,0);
        _mB = m(0,1);
        _mC = m(1,0);
        _mD = m(1,1);

        // Then move on to the rest of the initialization process.
        initialize();
    }

    void SBTransform::SBTransformImpl::initialize()
    {
        dbg<<"Start SBTransformImpl initialize\n";
        // First check if our adaptee is really another SBTransform:
        assert(SBProfile::GetImpl(_adaptee));
        const SBTransformImpl* sbd = dynamic_cast<const SBTransformImpl*>(
            SBProfile::GetImpl(_adaptee));
        dbg<<"sbd = "<<sbd<<std::endl;
        if (sbd) {
<<<<<<< HEAD
            dbg<<"wrapping another distortion.\n";
            dbg<<"this distortion = "<<
                _mA<<','<<_mB<<','<<_mC<<','<<_mD<<','<<
                _cen<<','<<_fluxScaling<<std::endl;
            dbg<<"adaptee distortion = "<<
                sbd->_mA<<','<<sbd->_mB<<','<<sbd->_mC<<','<<sbd->_mD<<','<<
                sbd->_cen<<','<<sbd->_fluxScaling<<std::endl;
            dbg<<"adaptee getFlux = "<<_adaptee.getFlux()<<std::endl;
            // We are distorting something that's already a distortion.
=======
            dbg<<"wrapping another transformation.\n";
            // We are transforming something that's already a transformation.
>>>>>>> 161930ec
            // So just compound the affine transformaions
            // New matrix is product (M_this) * (M_old)
            double mA = _mA; double mB=_mB; double mC=_mC; double mD=_mD;
            _cen += Position<double>(mA*sbd->_cen.x + mB*sbd->_cen.y,
                                     mC*sbd->_cen.x + mD*sbd->_cen.y);
            _mA = mA*sbd->_mA + mB*sbd->_mC;
            _mB = mA*sbd->_mB + mB*sbd->_mD;
            _mC = mC*sbd->_mA + mD*sbd->_mC;
            _mD = mC*sbd->_mB + mD*sbd->_mD;
            _fluxScaling *= sbd->_fluxScaling;
            dbg<<"this distortion => "<<
                _mA<<','<<_mB<<','<<_mC<<','<<_mD<<','<<
                _cen<<','<<_fluxScaling<<std::endl;
            _adaptee = sbd->_adaptee;
        } else {
<<<<<<< HEAD
            dbg<<"wrapping a non-distortion.\n";
            dbg<<"this distortion = "<<
                _mA<<','<<_mB<<','<<_mC<<','<<_mD<<','<<
                _cen<<','<<_fluxScaling<<std::endl;
=======
            dbg<<"wrapping a non-transformation.\n";
>>>>>>> 161930ec
        }

        // It will be reasonably common to have an identity matrix (for just
        // a flux scaling and/or shift) for (A,B,C,D).  If so, we can use simpler
        // versions of fwd and inv:
        if (_mA == 1. && _mB == 0. && _mC == 0. && _mD == 1.) {
            dbg<<"Using identity functions for fwd and inv\n";
            _fwd = &SBTransform::_ident;
            _inv = &SBTransform::_ident;
        } else {
            dbg<<"Using normal fwd and inv\n";
            _fwd = &SBTransform::_fwd_normal;
            _inv = &SBTransform::_inv_normal;
        }

        // Calculate some derived quantities:
        double det = _mA*_mD-_mB*_mC;
        if (det==0.) throw SBError("Attempt to SBTransform with degenerate matrix");
        _absdet = std::abs(det);
        _invdet = 1./det;

        double h1 = hypot( _mA+_mD, _mB-_mC);
        double h2 = hypot( _mA-_mD, _mB+_mC);
        _major = 0.5*std::abs(h1+h2);
        _minor = 0.5*std::abs(h1-h2);
        if (_major<_minor) std::swap(_major,_minor);
        _stillIsAxisymmetric = _adaptee.isAxisymmetric() 
            && (_mB==-_mC) 
            && (_mA==_mD)
            && (_cen.x==0.) && (_cen.y==0.); // Need pure rotation

        xdbg<<"Transformation init\n";
        xdbg<<"matrix = "<<_mA<<','<<_mB<<','<<_mC<<','<<_mD<<std::endl;
        xdbg<<"_cen = "<<_cen<<std::endl;
        xdbg<<"_invdet = "<<_invdet<<std::endl;
        xdbg<<"_absdet = "<<_absdet<<std::endl;
        xdbg<<"_fluxScaling = "<<_fluxScaling<<std::endl;
        xdbg<<"_major, _minor = "<<_major<<", "<<_minor<<std::endl;
        xdbg<<"maxK() = "<<_adaptee.maxK() / _minor<<std::endl;
        xdbg<<"stepK() = "<<_adaptee.stepK() / _major<<std::endl;

        // Calculate the values for getXRange and getYRange:
        if (_adaptee.isAxisymmetric()) {
            // The original is a circle, so first get its radius.
            _adaptee.getXRange(_xmin,_xmax,_xsplits);
            if (_xmax == integ::MOCK_INF) {
                // Then these are correct, and use +- inf for y range too.
                _ymin = -integ::MOCK_INF;
                _ymax = integ::MOCK_INF;
            } else {
                double R = _xmax;
                // The transformation takes each point on the circle to the following new coordinates:
                // (x,y) -> (A*x + B*y + x0 , C*x + D*y + y0)
                // Using x = R cos(t) and y = R sin(t), we can find the minimum wrt t as:
                // xmax = R sqrt(A^2 + B^2) + x0
                // xmin = -R sqrt(A^2 + B^2) + x0
                // ymax = R sqrt(C^2 + D^2) + y0
                // ymin = -R sqrt(C^2 + D^2) + y0
                double AApBB = _mA*_mA + _mB*_mB;
                double sqrtAApBB = sqrt(AApBB);
                double temp = sqrtAApBB * R;
                _xmin = -temp + _cen.x;
                _xmax = temp + _cen.x;
                double CCpDD = _mC*_mC + _mD*_mD;
                double sqrtCCpDD = sqrt(CCpDD);
                temp = sqrt(CCpDD) * R;
                _ymin = -temp + _cen.y;
                _ymax = temp + _cen.y;
                _ysplits.resize(_xsplits.size());
                for (size_t k=0;k<_xsplits.size();++k) {
                    // The split points work the same way.  Scale them by the same factor we
                    // scaled the R value above, then add _cen.x or _cen.y.
                    double split = _xsplits[k];
                    xxdbg<<"Adaptee split at "<<split<<std::endl;
                    _xsplits[k] = sqrtAApBB * split + _cen.x;
                    _ysplits[k] = sqrtCCpDD * split + _cen.y;
                    xxdbg<<"-> x,y splits at "<<_xsplits[k]<<"  "<<_ysplits[k]<<std::endl;
                }
                // Now a couple of calculations that get reused in getYRangeX(x,yminymax):
                _coeff_b = (_mA*_mC + _mB*_mD) / AApBB;
                _coeff_c = CCpDD / AApBB;
                _coeff_c2 = _absdet*_absdet / AApBB;
                xxdbg<<"adaptee is axisymmetric.\n";
                xxdbg<<"adaptees maxR = "<<R<<std::endl;
                xxdbg<<"xmin..xmax = "<<_xmin<<" ... "<<_xmax<<std::endl;
                xxdbg<<"ymin..ymax = "<<_ymin<<" ... "<<_ymax<<std::endl;
            }
        } else {
            // Apply the transformation to each of the four corners of the original
            // and find the minimum and maximum.
            double xmin_1, xmax_1;
            std::vector<double> xsplits0;
            _adaptee.getXRange(xmin_1,xmax_1,xsplits0);
            double ymin_1, ymax_1;
            std::vector<double> ysplits0;
            _adaptee.getYRange(ymin_1,ymax_1,ysplits0);
            // Note: This doesn't explicitly check for MOCK_INF values.
            // It shouldn't be a problem, since the integrator will still treat
            // large values near MOCK_INF as infinity, but it just means that 
            // the following calculations might be wasted flops.
            Position<double> bl = fwd(Position<double>(xmin_1,ymin_1));
            Position<double> br = fwd(Position<double>(xmax_1,ymin_1));
            Position<double> tl = fwd(Position<double>(xmin_1,ymax_1));
            Position<double> tr = fwd(Position<double>(xmax_1,ymax_1));
            _xmin = std::min(std::min(std::min(bl.x,br.x),tl.x),tr.x) + _cen.x;
            _xmax = std::max(std::max(std::max(bl.x,br.x),tl.x),tr.x) + _cen.x;
            _ymin = std::min(std::min(std::min(bl.y,br.y),tl.y),tr.y) + _cen.y;
            _ymax = std::max(std::max(std::max(bl.y,br.y),tl.y),tr.y) + _cen.y;
            xxdbg<<"adaptee is not axisymmetric.\n";
            xxdbg<<"adaptees x range = "<<xmin_1<<" ... "<<xmax_1<<std::endl;
            xxdbg<<"adaptees y range = "<<ymin_1<<" ... "<<ymax_1<<std::endl;
            xxdbg<<"Corners are: bl = "<<bl<<std::endl;
            xxdbg<<"             br = "<<br<<std::endl;
            xxdbg<<"             tl = "<<tl<<std::endl;
            xxdbg<<"             tr = "<<tr<<std::endl;
            xxdbg<<"xmin..xmax = "<<_xmin<<" ... "<<_xmax<<std::endl;
            xxdbg<<"ymin..ymax = "<<_ymin<<" ... "<<_ymax<<std::endl;
            if (bl.x + _cen.x > _xmin && bl.x + _cen.x < _xmax) {
                xxdbg<<"X Split from bl.x = "<<bl.x+_cen.x<<std::endl;
                _xsplits.push_back(bl.x+_cen.x);
            }
            if (br.x + _cen.x > _xmin && br.x + _cen.x < _xmax) {
                xxdbg<<"X Split from br.x = "<<br.x+_cen.x<<std::endl;
                _xsplits.push_back(br.x+_cen.x);
            }
            if (tl.x + _cen.x > _xmin && tl.x + _cen.x < _xmax) {
                xxdbg<<"X Split from tl.x = "<<tl.x+_cen.x<<std::endl;
                _xsplits.push_back(tl.x+_cen.x);
            }
            if (tr.x + _cen.x > _xmin && tr.x + _cen.x < _xmax) {
                xxdbg<<"X Split from tr.x = "<<tr.x+_cen.x<<std::endl;
                _xsplits.push_back(tr.x+_cen.x);
            }
            if (bl.y + _cen.y > _ymin && bl.y + _cen.y < _ymax) {
                xxdbg<<"Y Split from bl.y = "<<bl.y+_cen.y<<std::endl;
                _ysplits.push_back(bl.y+_cen.y);
            }
            if (br.y + _cen.y > _ymin && br.y + _cen.y < _ymax) {
                xxdbg<<"Y Split from br.y = "<<br.y+_cen.y<<std::endl;
                _ysplits.push_back(br.y+_cen.y);
            }
            if (tl.y + _cen.y > _ymin && tl.y + _cen.y < _ymax) {
                xxdbg<<"Y Split from tl.y = "<<tl.y+_cen.y<<std::endl;
                _ysplits.push_back(tl.y+_cen.y);
            }
            if (tr.y + _cen.y > _ymin && tr.y + _cen.y < _ymax) {
                xxdbg<<"Y Split from tr.y = "<<tr.y+_cen.y<<std::endl;
                _ysplits.push_back(tr.y+_cen.y);
            }
            // If the adaptee has any splits, try to propagate those up
            for(size_t k=0;k<xsplits0.size();++k) {
                xxdbg<<"Adaptee xsplit at "<<xsplits0[k]<<std::endl;
                Position<double> bx = fwd(Position<double>(xsplits0[k],ymin_1));
                Position<double> tx = fwd(Position<double>(xsplits0[k],ymax_1));
                if (bx.x + _cen.x > _xmin && bx.x + _cen.x < _xmax) {
                    xxdbg<<"X Split from bx.x = "<<bx.x+_cen.x<<std::endl;
                    _xsplits.push_back(bx.x+_cen.x);
                }
                if (tx.x + _cen.x > _xmin && tx.x + _cen.x < _xmax) {
                    xxdbg<<"X Split from tx.x = "<<tx.x+_cen.x<<std::endl;
                    _xsplits.push_back(tx.x+_cen.x);
                }
                if (bx.y + _cen.y > _ymin && bx.y + _cen.y < _ymax) {
                    xxdbg<<"Y Split from bx.y = "<<bx.y+_cen.y<<std::endl;
                    _ysplits.push_back(bx.y+_cen.y);
                }
                if (tx.y + _cen.y > _ymin && tx.y + _cen.y < _ymax) {
                    xxdbg<<"Y Split from tx.y = "<<tx.y+_cen.y<<std::endl;
                    _ysplits.push_back(tx.y+_cen.y);
                }
            }
            for(size_t k=0;k<ysplits0.size();++k) {
                xxdbg<<"Adaptee ysplit at "<<ysplits0[k]<<std::endl;
                Position<double> yl = fwd(Position<double>(xmin_1,ysplits0[k]));
                Position<double> yr = fwd(Position<double>(xmax_1,ysplits0[k]));
                if (yl.x + _cen.x > _xmin && yl.x + _cen.x < _xmax) {
                    xxdbg<<"X Split from tl.x = "<<tl.x+_cen.x<<std::endl;
                    _xsplits.push_back(yl.x+_cen.x);
                }
                if (yr.x + _cen.x > _xmin && yr.x + _cen.x < _xmax) {
                    xxdbg<<"X Split from yr.x = "<<yr.x+_cen.x<<std::endl;
                    _xsplits.push_back(yr.x+_cen.x);
                }
                if (yl.y + _cen.y > _ymin && yl.y + _cen.y < _ymax) {
                    xxdbg<<"Y Split from yl.y = "<<yl.y+_cen.y<<std::endl;
                    _ysplits.push_back(yl.y+_cen.y);
                }
                if (yr.y + _cen.y > _ymin && yr.y + _cen.y < _ymax) {
                    xxdbg<<"Y Split from yr.y = "<<yr.y+_cen.y<<std::endl;
                    _ysplits.push_back(yr.y+_cen.y);
                }
            }
        }
        // At this point we are done with _absdet per se.  Multiply it by _fluxScaling
        // so we can use it as the scale factor for kValue and getFlux.
        _absdet *= _fluxScaling;
        xdbg<<"_absdet -> "<<_absdet<<std::endl;

        // Figure out which function we need for kValue and kValueNoPhase
        if (std::abs(_absdet-1.) < sbp::kvalue_accuracy) {
            xdbg<<"absdet = "<<_absdet*_fluxScaling<<" = 1, so use NoDet version.\n";
            _kValueNoPhase = &SBTransform::_kValueNoPhaseNoDet;
        } else {
            xdbg<<"absdet = "<<_absdet*_fluxScaling<<" != 1, so use WithDet version.\n";
            _kValueNoPhase = &SBTransform::_kValueNoPhaseWithDet;
        }
        if (_cen.x == 0. && _cen.y == 0.) _kValue = _kValueNoPhase;
        else _kValue = &SBTransform::_kValueWithPhase;
    }

    void SBTransform::SBTransformImpl::getXRange(
        double& xmin, double& xmax, std::vector<double>& splits) const
    {
        xmin = _xmin; xmax = _xmax;
        splits.insert(splits.end(),_xsplits.begin(),_xsplits.end());
    }

    void SBTransform::SBTransformImpl::getYRange(
        double& ymin, double& ymax, std::vector<double>& splits) const
    {
        ymin = _ymin; ymax = _ymax;
        splits.insert(splits.end(),_ysplits.begin(),_ysplits.end());
    }

    void SBTransform::SBTransformImpl::getYRangeX(
        double x, double& ymin, double& ymax, std::vector<double>& splits) const
    {
        xxdbg<<"Transformation getYRangeX for x = "<<x<<std::endl;
        if (_adaptee.isAxisymmetric()) {
            std::vector<double> splits0;
            _adaptee.getYRange(ymin,ymax,splits0);
            if (ymax == integ::MOCK_INF) return;
            double R = ymax;
            // The circlue with radius R is mapped onto an ellipse with (x,y) given by:
            // x = A R cos(t) + B R sin(t) + x0
            // y = C R cos(t) + D R sin(t) + y0
            //
            // Or equivalently:
            // (A^2+B^2) (y-y0)^2 - 2(AC+BD) (x-x0)(y-y0) + (C^2+D^2) (x-x0)^2 = R^2 (AD-BC)^2
            //
            // Given a particular value for x, we solve the latter equation for the 
            // corresponding range for y.
            // y^2 - 2 b y = c
            // -> y^2 - 2b y = c
            //    (y - b)^2 = c + b^2
            //    y = b +- sqrt(c + b^2)
            double b = _coeff_b * (x-_cen.x);
            double c = _coeff_c2 * R*R - _coeff_c * (x-_cen.x) * (x-_cen.x);
            double d = sqrt(c + b*b);
            ymax = b + d + _cen.y;
            ymin = b - d + _cen.y;
            for (size_t k=0;k<splits0.size();++k) if (splits0[k] >= 0.) {
                double r = splits0[k];
                double c = _coeff_c2 * r*r - _coeff_c * (x-_cen.x) * (x-_cen.x);
                double d = sqrt(c+b*b);
                splits.push_back(b + d + _cen.y);
                splits.push_back(b - d + _cen.y);
            }
            xxdbg<<"Axisymmetric adaptee with R = "<<R<<std::endl;
            xxdbg<<"ymin .. ymax = "<<ymin<<" ... "<<ymax<<std::endl;
        } else {
            // There are 4 lines to check for where they intersect the given x.
            // Start with the adaptee's given ymin.
            // This line is transformed onto the line:
            // (x',ymin) -> ( A x' + B ymin + x0 , C x' + D ymin + y0 )
            // x' = (x - x0 - B ymin) / A
            // y = C x' + D ymin + y0 
            //   = C (x - x0 - B ymin) / A + D ymin + y0
            // The top line is analagous for ymax instead of ymin.
            // 
            // The left line is transformed as:
            // (xmin,y) -> ( A xmin + B y' + x0 , C xmin + D y' + y0 )
            // y' = (x - x0 - A xmin) / B
            // y = C xmin + D (x - x0 - A xmin) / B + y0
            // And again, the right line is analgous.
            //
            // We also need to check for A or B = 0, since then only one pair of lines is
            // relevant.
            xxdbg<<"Non-axisymmetric adaptee\n";
            if (_mA == 0.) {
                xxdbg<<"_mA == 0:\n";
                double xmin_1, xmax_1;
                std::vector<double> xsplits0;
                _adaptee.getXRange(xmin_1,xmax_1,xsplits0);
                xxdbg<<"xmin_1, xmax_1 = "<<xmin_1<<','<<xmax_1<<std::endl;
                ymin = _mC * xmin_1 + _mD * (x - _cen.x - _mA*xmin_1) / _mB + _cen.y;
                ymax = _mC * xmax_1 + _mD * (x - _cen.x - _mA*xmax_1) / _mB + _cen.y;
                if (ymax < ymin) std::swap(ymin,ymax);
                for(size_t k=0;k<xsplits0.size();++k) {
                    double xx = xsplits0[k];
                    splits.push_back(_mC * xx + _mD * (x - _cen.x - _mA*xx) / _mB + _cen.y);
                }
            } else if (_mB == 0.) {
                xxdbg<<"_mB == 0:\n";
                double ymin_1, ymax_1;
                std::vector<double> ysplits0;
                _adaptee.getYRange(ymin_1,ymax_1,ysplits0);
                xxdbg<<"ymin_1, ymax_1 = "<<ymin_1<<','<<ymax_1<<std::endl;
                ymin = _mC * (x - _cen.x - _mB*ymin_1) / _mA + _mD*ymin_1 + _cen.y;
                ymax = _mC * (x - _cen.x - _mB*ymax_1) / _mA + _mD*ymax_1 + _cen.y;
                if (ymax < ymin) std::swap(ymin,ymax);
                for(size_t k=0;k<ysplits0.size();++k) {
                    double yy = ysplits0[k];
                    splits.push_back(_mC * (x - _cen.x - _mB*yy) / _mA + _mD*yy + _cen.y);
                }
            } else {
                xxdbg<<"_mA,B != 0:\n";
                double ymin_1, ymax_1;
                std::vector<double> xsplits0;
                _adaptee.getYRange(ymin_1,ymax_1,xsplits0);
                xxdbg<<"ymin_1, ymax_1 = "<<ymin_1<<','<<ymax_1<<std::endl;
                ymin = _mC * (x - _cen.x - _mB*ymin_1) / _mA + _mD*ymin_1 + _cen.y;
                ymax = _mC * (x - _cen.x - _mB*ymax_1) / _mA + _mD*ymax_1 + _cen.y;
                xxdbg<<"From top and bottom: ymin,ymax = "<<ymin<<','<<ymax<<std::endl;
                if (ymax < ymin) std::swap(ymin,ymax);
                double xmin_1, xmax_1;
                std::vector<double> ysplits0;
                _adaptee.getXRange(xmin_1,xmax_1,ysplits0);
                xxdbg<<"xmin_1, xmax_1 = "<<xmin_1<<','<<xmax_1<<std::endl;
                ymin_1 = _mC * xmin_1 + _mD * (x - _cen.x - _mA*xmin_1) / _mB + _cen.y;
                ymax_1 = _mC * xmax_1 + _mD * (x - _cen.x - _mA*xmax_1) / _mB + _cen.y;
                xxdbg<<"From left and right: ymin,ymax = "<<ymin_1<<','<<ymax_1<<std::endl;
                if (ymax_1 < ymin_1) std::swap(ymin_1,ymax_1);
                if (ymin_1 > ymin) ymin = ymin_1;
                if (ymax_1 < ymax) ymax = ymax_1;
                for(size_t k=0;k<ysplits0.size();++k) {
                    double yy = ysplits0[k];
                    splits.push_back(_mC * (x - _cen.x - _mB*yy) / _mA + _mD*yy + _cen.y);
                }
                for(size_t k=0;k<xsplits0.size();++k) {
                    double xx = xsplits0[k];
                    splits.push_back(_mC * xx + _mD * (x - _cen.x - _mA*xx) / _mB + _cen.y);
                }
            }
            xxdbg<<"ymin .. ymax = "<<ymin<<" ... "<<ymax<<std::endl;
        }
    }

    // Specialization of fillKGrid is desired since the phase terms from shift 
    // are factorizable:
    void SBTransform::SBTransformImpl::fillKGrid(KTable& kt) const
    {
        int N = kt.getN();
        double dk = kt.getDk();

#if 0
        // The simpler version, saved for reference
        if (_cen.x==0. && _cen.y==0.) {
            // Branch to faster calculation if there is no centroid shift:
            for (int iy = -N/2; iy < N/2; iy++) {
                // only need ix>=0 since it's Hermitian:
                for (int ix = 0; ix <= N/2; ix++) {
                    Position<double> k(ix*dk,iy*dk);
                    kt.kSet(ix,iy,kValueNoPhase(k));
                }
            }
        } else {
            std::complex<double> dxexp(0,-dk*_cen.x),   dyexp(0,-dk*_cen.y);
            std::complex<double> dxphase(std::exp(dxexp)), dyphase(std::exp(dyexp));
            // xphase, yphase: current phase value
            std::complex<double> yphase(std::exp(-dyexp*N/2.));
            for (int iy = -N/2; iy < N/2; iy++) {
                std::complex<double> phase = yphase; // since kx=0 to start
                // Only ix>=0 since it's Hermitian:
                for (int ix = 0; ix <= N/2; ix++) {
                    Position<double> k(ix*dk,iy*dk);
                    kt.kSet(ix,iy,kValueNoPhase(k) * phase);
                    phase *= dxphase;
                }
                yphase *= dyphase;
            }
        }
#else
        // A faster version that pulls out all the if statements
        // and keeps track of fwdT(k) as we go

        if (_mA == 1. && _mB == 0. && _mC == 0. && _mD == 1. && 
            _cen.x == 0. && _cen.y == 0.) {
            // Then only a fluxScaling.  Call the adaptee's fillKGrid directly and rescale:
            _adaptee._pimpl->fillKGrid(kt);
            kt *= _fluxScaling;
            return;
        } 

        kt.clearCache();
        double dkA = dk*_mA;
        double dkB = dk*_mB;
        if (_cen.x==0. && _cen.y==0.) {
            // Branch to faster calculation if there is no centroid shift:
            Position<double> k1(0.,0.);
            Position<double> fwdTk1(0.,0.);
            for (int ix = 0; ix <= N/2; ix++, fwdTk1.x += dkA, fwdTk1.y += dkB) {
                // NB: the last two terms are not used by _kValueNoPhase,
                // so it's ok that k1.x is not kept up to date.
                kt.kSet2(ix,0,_kValueNoPhase(_adaptee,fwdTk1,_absdet,k1,_cen));
            }
            k1.y = dk; 
            Position<double> k2(0.,-dk);
            Position<double> fwdTk2;
            for (int iy = 1; iy < N/2; ++iy, k1.y += dk, k2.y -= dk) {
                fwdTk1 = fwdT(k1); fwdTk2 = fwdT(k2);
                for (int ix = 0; ix <= N/2; ++ix,
                     fwdTk1.x += dkA, fwdTk1.y += dkB, fwdTk2.x += dkA, fwdTk2.y += dkB) {
                    kt.kSet2(ix,iy, _kValueNoPhase(_adaptee,fwdTk1,_absdet,k1,_cen));
                    kt.kSet2(ix,N-iy, _kValueNoPhase(_adaptee,fwdTk2,_absdet,k2,_cen));
                }
            }
            fwdTk1 = fwdT(k1);
            for (int ix = 0; ix <= N/2; ix++, fwdTk1.x += dkA, fwdTk1.y += dkB) {
                kt.kSet2(ix,N/2,_kValueNoPhase(_adaptee,fwdTk1,_absdet,k1,_cen));
            }
        } else {
            std::complex<double> dxphase = std::polar(1.,-dk*_cen.x);
            std::complex<double> dyphase = std::polar(1.,-dk*_cen.y);
            // xphase, yphase: current phase value
            std::complex<double> yphase = 1.;
            Position<double> k1(0.,0.);
            Position<double> fwdTk1(0.,0.);
            std::complex<double> phase = yphase; // since kx=0 to start
            for (int ix = 0; ix <= N/2; ++ix,
                 fwdTk1.x += dkA, fwdTk1.y += dkB, phase *= dxphase) {
                kt.kSet2(ix,0, _kValueNoPhase(_adaptee,fwdTk1,_absdet,k1,_cen) * phase);
            }
            k1.y = dk; yphase *= dyphase;
            Position<double> k2(0.,-dk);  
            Position<double> fwdTk2;
            std::complex<double> phase2;
            for (int iy = 1; iy < N/2; iy++, k1.y += dk, k2.y -= dk, yphase *= dyphase) {
                fwdTk1 = fwdT(k1); fwdTk2 = fwdT(k2);
                phase = yphase; phase2 = conj(yphase);
                for (int ix = 0; ix <= N/2; ++ix,
                     fwdTk1.x += dkA, fwdTk1.y += dkB, fwdTk2.x += dkA, fwdTk2.y += dkB,
                     phase *= dxphase, phase2 *= dxphase) {
                    kt.kSet2(ix,iy, _kValueNoPhase(_adaptee,fwdTk1,_absdet,k1,_cen) * phase);
                    kt.kSet2(ix,N-iy, _kValueNoPhase(_adaptee,fwdTk2,_absdet,k1,_cen) * phase2);
                }
            }
            fwdTk1 = fwdT(k1);
            phase = yphase; 
            for (int ix = 0; ix <= N/2; ++ix, fwdTk1.x += dkA, fwdTk1.y += dkB, phase *= dxphase) {
                kt.kSet2(ix,N/2, _kValueNoPhase(_adaptee,fwdTk1,_absdet,k1,_cen) * phase);
            }
        }
#endif
    }

    std::complex<double> SBTransform::SBTransformImpl::kValue(const Position<double>& k) const
    { return _kValue(_adaptee,fwdT(k),_absdet,k,_cen); }

    std::complex<double> SBTransform::SBTransformImpl::kValueNoPhase(const Position<double>& k) const
    { return _kValueNoPhase(_adaptee,fwdT(k),_absdet,k,_cen); }

    std::complex<double> SBTransform::_kValueNoPhaseNoDet(
        const SBProfile& adaptee, const Position<double>& fwdTk, double absdet,
        const Position<double>& , const Position<double>& )
    { return adaptee.kValue(fwdTk); }

    std::complex<double> SBTransform::_kValueNoPhaseWithDet(
        const SBProfile& adaptee, const Position<double>& fwdTk, double absdet,
        const Position<double>& , const Position<double>& )
    { return absdet * adaptee.kValue(fwdTk); }

    std::complex<double> SBTransform::_kValueWithPhase(
        const SBProfile& adaptee, const Position<double>& fwdTk, double absdet,
        const Position<double>& k, const Position<double>& cen)
    { return adaptee.kValue(fwdTk) * std::polar(absdet , -k.x*cen.x-k.y*cen.y); }


    //
    // SBConvolve class - adding new members
    //
    void SBConvolve::SBConvolveImpl::add(const SBProfile& rhs) 
    {
        dbg<<"Start SBConvolveImpl::add.  Adding item # "<<_plist.size()+1<<std::endl;

        // Add new terms(s) to the _plist:
        assert(SBProfile::GetImpl(rhs));
        const SBConvolveImpl *sbc = dynamic_cast<const SBConvolveImpl*>(SBProfile::GetImpl(rhs));
        if (sbc) {  
            // If rhs is an SBConvolve, copy its list here
            for (ConstIter pptr = sbc->_plist.begin(); pptr!=sbc->_plist.end(); ++pptr) {
                if (!pptr->isAnalyticK() && !_real_space) 
                    throw SBError("SBConvolve requires members to be analytic in k");
                if (!pptr->isAnalyticX() && _real_space)
                    throw SBError("Real_space SBConvolve requires members to be analytic in x");
                _plist.push_back(*pptr);
            }
        } else {
            if (!rhs.isAnalyticK() && !_real_space) 
                throw SBError("SBConvolve requires members to be analytic in k");
            if (!rhs.isAnalyticX() && _real_space)
                throw SBError("Real-space SBConvolve requires members to be analytic in x");
            _plist.push_back(rhs);
        }
    }

    void SBConvolve::SBConvolveImpl::initialize()
    {
        _x0 = _y0 = 0.;
        _fluxProduct = 1.;
        _minMaxK = 0.;
        _isStillAxisymmetric = true;

        _netStepK = 0.;  // Accumulate Sum 1/stepk^2
        for(ConstIter it=_plist.begin(); it!=_plist.end(); ++it) {
            double maxk = it->maxK();
            double stepk = it->stepK();
            dbg<<"SBConvolve component has maxK, stepK = "<<maxk<<" , "<<stepk<<std::endl;
            _fluxProduct *= it->getFlux();
            _x0 += it->centroid().x;
            _y0 += it->centroid().y;
            if ( _minMaxK<=0. || maxk < _minMaxK) _minMaxK = maxk;
            _netStepK += 1./(stepk*stepk);
            _isStillAxisymmetric = _isStillAxisymmetric && it->isAxisymmetric();
        }
        _netStepK = 1./sqrt(_netStepK);  // Convert to (Sum 1/stepk^2)^(-1/2)
        dbg<<"Net maxK, stepK = "<<_minMaxK<<" , "<<_netStepK<<std::endl;
    }

    void SBConvolve::SBConvolveImpl::fillKGrid(KTable& kt) const 
    {
        if (_plist.empty()) kt.clear();
        ConstIter pptr = _plist.begin();
        assert(SBProfile::GetImpl(*pptr));
        SBProfile::GetImpl(*pptr)->fillKGrid(kt);
        if (++pptr != _plist.end()) {
            KTable k2(kt.getN(),kt.getDk());
            for ( ; pptr!= _plist.end(); ++pptr) {
                assert(SBProfile::GetImpl(*pptr));
                SBProfile::GetImpl(*pptr)->fillKGrid(k2);
                kt *= k2;
            }
        }
    }

    double SBConvolve::SBConvolveImpl::xValue(const Position<double>& pos) const
    {
        // Perform a direct calculation of the convolution at a particular point by
        // doing the real-space integral.
        // Note: This can only really be done one pair at a time, so it is 
        // probably rare that this will be more efficient if N > 2.
        // For now, we don't bother implementing this for N > 2.

        if (_plist.size() == 2) {
            const SBProfile& p1 = _plist.front();
            const SBProfile& p2 = _plist.back();
            if (p2.isAxisymmetric())
                return RealSpaceConvolve(p2,p1,pos,_fluxProduct);
            else 
                return RealSpaceConvolve(p1,p2,pos,_fluxProduct);
        } else if (_plist.empty()) 
            return 0.;
        else if (_plist.size() == 1) 
            return _plist.front().xValue(pos);
        else 
            throw SBError("Real-space integration of more than 2 profiles is not implemented.");
    }

    std::complex<double> SBConvolve::SBConvolveImpl::kValue(const Position<double>& k) const 
    {
        ConstIter pptr = _plist.begin();
        assert(pptr != _plist.end());
        std::complex<double> kv = pptr->kValue(k);
        for (++pptr; pptr != _plist.end(); ++pptr)
            kv *= pptr->kValue(k);
        return kv;
    } 


    double SBConvolve::SBConvolveImpl::getPositiveFlux() const 
    {
        if (_plist.empty()) return 0.;
        std::list<SBProfile>::const_iterator pptr = _plist.begin();
        double pResult = pptr->getPositiveFlux();
        double nResult = pptr->getNegativeFlux();
        for (++pptr; pptr!=_plist.end(); ++pptr) {
            double p = pptr->getPositiveFlux();
            double n = pptr->getNegativeFlux();
            double pNew = p*pResult + n*nResult;
            nResult = p*nResult + n*pResult;
            pResult = pNew;
        }
        return pResult;
    }

    // Note duplicated code here, could be caching results for tiny efficiency gain
    double SBConvolve::SBConvolveImpl::getNegativeFlux() const 
    {
        if (_plist.empty()) return 0.;
        std::list<SBProfile>::const_iterator pptr = _plist.begin();
        double pResult = pptr->getPositiveFlux();
        double nResult = pptr->getNegativeFlux();
        for (++pptr; pptr!=_plist.end(); ++pptr) {
            double p = pptr->getPositiveFlux();
            double n = pptr->getNegativeFlux();
            double pNew = p*pResult + n*nResult;
            nResult = p*nResult + n*pResult;
            pResult = pNew;
        }
        return nResult;
    }

    //
    // "SBGaussian" Class 
    //

    SBGaussian::SBGaussianImpl::SBGaussianImpl(double sigma, double flux) :
        _flux(flux), _sigma(sigma), _sigma_sq(sigma*sigma)
    {
        // For large k, we clip the result of kValue to 0.
        // We do this when the correct answer is less than kvalue_accuracy.
        // exp(-k^2*sigma^2/2) = kvalue_accuracy
        _ksq_max = -2. * std::log(sbp::kvalue_accuracy) / _sigma_sq;

        // For small k, we can use up to quartic in the taylor expansion to avoid the exp.
        // This is acceptable when the next term is less than kvalue_accuracy.
        // 1/48 (k^2 r0^2)^3 = kvalue_accuracy
        _ksq_min = std::pow(sbp::kvalue_accuracy * 48., 1./3.) / _sigma_sq;

        _norm = _flux / (_sigma_sq * 2. * M_PI);

        dbg<<"Gaussian:\n";
        dbg<<"_flux = "<<_flux<<std::endl;
        dbg<<"_sigma = "<<_sigma<<std::endl;
        dbg<<"_sigma_sq = "<<_sigma_sq<<std::endl;
        dbg<<"_ksq_max = "<<_ksq_max<<std::endl;
        dbg<<"_ksq_min = "<<_ksq_min<<std::endl;
        dbg<<"_norm = "<<_norm<<std::endl;
        dbg<<"maxK() = "<<maxK()<<std::endl;
        dbg<<"stepK() = "<<stepK()<<std::endl;
    }

    // Set maxK to the value where the FT is down to maxk_threshold
    double SBGaussian::SBGaussianImpl::maxK() const 
    { return sqrt(-2.*std::log(sbp::maxk_threshold))/_sigma; }

    // The amount of flux missed in a circle of radius pi/stepk should miss at 
    // most alias_threshold of the flux.
    double SBGaussian::SBGaussianImpl::stepK() const
    {
        // int( exp(-r^2/2) r, r=0..R) = 1 - exp(-R^2/2)
        // exp(-R^2/2) = alias_threshold
        double R = sqrt(-2.*std::log(sbp::alias_threshold));
        // Make sure it is at least 4 sigma;
        R = std::max(4., R);
        return M_PI / (R*_sigma);
    }

    double SBGaussian::SBGaussianImpl::xValue(const Position<double>& p) const
    {
        double rsq = p.x*p.x + p.y*p.y;
        return _norm * std::exp( -rsq/(2.*_sigma_sq) );
    }

    std::complex<double> SBGaussian::SBGaussianImpl::kValue(const Position<double>& k) const
    {
        double ksq = k.x*k.x+k.y*k.y;

        if (ksq > _ksq_max) {
            return 0.;
        } else if (ksq < _ksq_min) {
            ksq *= _sigma_sq;
            return _flux*(1. - 0.5*ksq*(1. - 0.25*ksq));
        } else {
            return _flux * std::exp(-ksq * _sigma_sq/2.);
        }
    }


    //
    // SBExponential Class
    //

    SBExponential::SBExponentialImpl::SBExponentialImpl(double r0, double flux) :
        _flux(flux), _r0(r0), _r0_sq(r0*r0)
    {
        // For large k, we clip the result of kValue to 0.
        // We do this when the correct answer is less than kvalue_accuracy.
        // (1+k^2 r0^2)^-1.5 = kvalue_accuracy
        _ksq_max = (std::pow(sbp::kvalue_accuracy,-1./1.5)-1.) / _r0_sq;

        // For small k, we can use up to quartic in the taylor expansion to avoid the sqrt.
        // This is acceptable when the next term is less than kvalue_accuracy.
        // 35/16 (k^2 r0^2)^3 = kvalue_accuracy
        _ksq_min = std::pow(sbp::kvalue_accuracy * 16./35., 1./3.) / _r0_sq;

        _norm = _flux / (_r0_sq * 2. * M_PI);

        dbg<<"Exponential:\n";
        dbg<<"_flux = "<<_flux<<std::endl;
        dbg<<"_r0 = "<<_r0<<std::endl;
        dbg<<"_r0_sq = "<<_r0_sq<<std::endl;
        dbg<<"_ksq_max = "<<_ksq_max<<std::endl;
        dbg<<"_ksq_min = "<<_ksq_min<<std::endl;
        dbg<<"_norm = "<<_norm<<std::endl;
        dbg<<"maxK() = "<<maxK()<<std::endl;
        dbg<<"stepK() = "<<stepK()<<std::endl;
    }

    // Set maxK to the value where the FT is down to maxk_threshold
    double SBExponential::SBExponentialImpl::maxK() const 
    { return std::pow(sbp::maxk_threshold, -1./3.)/_r0; }

    // The amount of flux missed in a circle of radius pi/stepk should miss at 
    // most alias_threshold of the flux.
    double SBExponential::SBExponentialImpl::stepK() const
    {
        // int( exp(-r) r, r=0..R) = (1 - exp(-R) - Rexp(-R))
        // Fraction excluded is thus (1+R) exp(-R)
        // A fast solution to (1+R)exp(-R) = x:
        // log(1+R) - R = log(x)
        // R = log(1+R) - log(x)
        double logx = std::log(sbp::alias_threshold);
        double R = -logx;
        for (int i=0; i<3; i++) R = std::log(1.+R) - logx;
        // Make sure it is at least 6 scale radii.
        R = std::max(6., R);
        return M_PI / (R*_r0);
    }

    double SBExponential::SBExponentialImpl::xValue(const Position<double>& p) const
    {
        double r = sqrt(p.x*p.x + p.y*p.y);
        return _norm * std::exp(-r/_r0);
    }

    std::complex<double> SBExponential::SBExponentialImpl::kValue(const Position<double>& k) const 
    {
        double ksq = k.x*k.x+k.y*k.y;

        if (ksq > _ksq_max) {
            return 0.;
        } else if (ksq < _ksq_min) {
            ksq *= _r0_sq;
            return _flux*(1. - 1.5*ksq*(1. - 1.25*ksq));
        } else {
            double temp = 1. + ksq*_r0_sq;
            return _flux/(temp*sqrt(temp));
            // NB: flux*std::pow(temp,-1.5) is slower.
        }
    }

    //
    // SBAiry Class
    //

    SBAiry::SBAiryImpl::SBAiryImpl(double lam_over_D, double obscuration, double flux) :
        _lam_over_D(lam_over_D), 
        _D(1. / lam_over_D), 
        _obscuration(obscuration), 
        _flux(flux), 
        _Dsq(_D*_D), _obssq(_obscuration*_obscuration), _norm(flux*_Dsq),
        _radial(_obscuration,_obssq) {}

    // This is a scale-free version of the Airy radial function.
    // Input radius is in units of lambda/D.  Output normalized
    // to integrate to unity over input units.
    double SBAiry::AiryRadialFunction::operator()(double radius) const 
    {
        double nu = radius*M_PI;
        // Taylor expansion of j1(u)/u = 1/2 - 1/16 x^2 + ...
        // We can truncate this to 1/2 when neglected term is less than xvalue_accuracy
        // (relative error, so divide by 1/2)
        // xvalue_accurace = 1/8 x^2
        const double thresh = sqrt(8.*sbp::xvalue_accuracy);
        double xval;
        if (nu < thresh) {
            // lim j1(u)/u = 1/2
            xval =  (1.-_obssq);
        } else {
            // See Schroeder eq (10.1.10)
            xval = 2.*( j1(nu) - _obscuration*j1(_obscuration*nu)) / nu ; 
        }
        xval*=xval;
        // Normalize to give unit flux integrated over area.
        xval *= _norm;
        return xval;
    }

    double SBAiry::SBAiryImpl::xValue(const Position<double>& p) const 
    {
        double radius = sqrt(p.x*p.x+p.y*p.y) * _D;
        return _norm * _radial(radius);
    }

    std::complex<double> SBAiry::SBAiryImpl::kValue(const Position<double>& k) const
    {
        double ksq = k.x*k.x+k.y*k.y;
        // calculate circular FT(PSF) on p'=(x',y')
        return _flux * annuli_autocorrelation(ksq);
    }

    // Set maxK to hard limit for Airy disk.
    double SBAiry::SBAiryImpl::maxK() const 
    { return 2.*M_PI*_D; }

    // The amount of flux missed in a circle of radius pi/stepk should miss at 
    // most alias_threshold of the flux.
    double SBAiry::SBAiryImpl::stepK() const
    {
        // Schroeder (10.1.18) gives limit of EE at large radius.
        // This stepK could probably be relaxed, it makes overly accurate FFTs.
        double R = 1. / (sbp::alias_threshold * 0.5 * M_PI * M_PI * (1.-_obscuration));
        // Use at least 5 lam/D
        R = std::max(R,5.);
        return M_PI * _D / R;
    }

    double SBAiry::SBAiryImpl::chord(double r, double h, double rsq, double hsq) const 
    {
        if (r==0.) 
            return 0.;
        else if (r >= h && h >= 0.) 
            return rsq*std::asin(h/r) -h*sqrt(rsq-hsq);
        else if (r<h) 
            throw SBError("Airy calculation r<h");
        else 
            throw SBError("Airy calculation (r||h)<0");
    }

    /* area inside intersection of 2 circles radii r & s, seperated by t*/
    double SBAiry::SBAiryImpl::circle_intersection(
        double r, double s, double rsq, double ssq, double tsq) const 
    {
        assert(r >= s);
        assert(s >= 0.);
        double rps_sq = (r+s)*(r+s);
        if (tsq >= rps_sq) return 0.;
        double rms_sq = (r-s)*(r-s);
        if (tsq <= rms_sq) return M_PI*ssq;

        /* in between we calculate half-height at intersection */
        double hsq = 0.5*(rsq + ssq) - (tsq*tsq + rps_sq*rms_sq)/(4.*tsq);
        if (hsq<0.) throw SBError("Airy calculation half-height invalid");
        double h = sqrt(hsq);

        if (tsq < rsq - ssq) 
            return M_PI*ssq - chord(s,h,ssq,hsq) + chord(r,h,rsq,hsq);
        else
            return chord(s,h,ssq,hsq) + chord(r,h,rsq,hsq);
    }

    /* area inside intersection of 2 circles both with radius r, seperated by t*/
    double SBAiry::SBAiryImpl::circle_intersection(double r, double rsq, double tsq) const 
    {
        assert(r >= 0.);
        if (tsq >= 4.*rsq) return 0.;
        if (tsq == 0.) return M_PI*rsq;

        /* in between we calculate half-height at intersection */
        double hsq = rsq - tsq/4.;
        if (hsq<0.) throw SBError("Airy calculation half-height invalid");
        double h = sqrt(hsq);

        return 2.*chord(r,h,rsq,hsq);
    }

    /* area of two intersecting identical annuli */
    double SBAiry::SBAiryImpl::annuli_intersect(
        double r1, double r2, double r1sq, double r2sq, double tsq) const 
    {
        assert(r1 >= r2);
        return circle_intersection(r1,r1sq,tsq)
            - 2. * circle_intersection(r1,r2,r1sq,r2sq,tsq)
            +  circle_intersection(r2,r2sq,tsq);
    }

    /* Beam pattern of annular aperture, in k space, which is just the
     * autocorrelation of two annuli.  Normalize to unity at k=0 for now */
    double SBAiry::SBAiryImpl::annuli_autocorrelation(double ksq) const 
    {
        double ksq_scaled = ksq / (M_PI*M_PI*_Dsq);
        double norm = M_PI*(1. - _obssq);
        return annuli_intersect(1.,_obscuration,1.,_obssq,ksq_scaled)/norm;
    }


    //
    // SBBox Class
    //

    double SBBox::SBBoxImpl::xValue(const Position<double>& p) const 
    {
        if (fabs(p.x) < 0.5*_xw && fabs(p.y) < 0.5*_yw) return _norm;
        else return 0.;  // do not use this function for fillXGrid()!
    }

    double SBBox::SBBoxImpl::sinc(double u) const 
    {
        if (std::abs(u) < 1.e-3)
            return 1.-u*u/6.;
        else
            return std::sin(u)/u;
    }

    std::complex<double> SBBox::SBBoxImpl::kValue(const Position<double>& k) const
    {
        return _flux * sinc(0.5*k.x*_xw)*sinc(0.5*k.y*_yw);
    }

    // Set maxK to the value where the FT is down to maxk_threshold
    double SBBox::SBBoxImpl::maxK() const 
    { 
        return 2. / (sbp::maxk_threshold * std::min(_xw,_yw));
    }

    // The amount of flux missed in a circle of radius pi/stepk should miss at 
    // most alias_threshold of the flux.
    double SBBox::SBBoxImpl::stepK() const
    {
        // In this case max(xw,yw) encloses all the flux, so use that.
        return M_PI / std::max(_xw,_yw);
    }

    // Override fillXGrid so we can partially fill pixels at edge of box.
    void SBBox::SBBoxImpl::fillXGrid(XTable& xt) const 
    {
        int N = xt.getN();
        double dx = xt.getDx(); // pixel grid size

        // Pixel index where edge of box falls:
        int xedge = int( std::ceil(_xw / (2*dx) - 0.5) );
        int yedge = int( std::ceil(_yw / (2*dx) - 0.5) );
        // Fraction of edge pixel that is filled by box:
        double xfrac = _xw / (2*dx) - xedge + 0.5;
        assert(xfrac>0. && xfrac<=1.);
        double yfrac = _yw / (2*dx) - yedge + 0.5;
        assert(yfrac>0. && yfrac<=1.);
        if (xedge==0) xfrac = _xw/dx;
        if (yedge==0) yfrac = _yw/dx;

        double yfac;
        for (int iy = -N/2; iy < N/2; iy++) {
            if ( std::abs(iy) < yedge ) yfac = 0.;
            else if (std::abs(iy)==yedge) yfac = _norm*yfrac;
            else yfac = _norm;

            for (int ix = -N/2; ix < N/2; ix++) {
                if (yfac==0. || std::abs(ix)>xedge) xt.xSet(ix, iy ,0.);
                else if (std::abs(ix)==xedge) xt.xSet(ix, iy ,xfrac*yfac);
                else xt.xSet(ix,iy,yfac);
            }
        }
    }

    // Override x-domain writing so we can partially fill pixels at edge of box.
    template <typename T>
    double SBBox::SBBoxImpl::fillXImage(ImageView<T>& I, double dx) const 
    {
        // Pixel index where edge of box falls:
        int xedge = int( std::ceil(_xw / (2*dx) - 0.5) );
        int yedge = int( std::ceil(_yw / (2*dx) - 0.5) );
        // Fraction of edge pixel that is filled by box:
        double xfrac = _xw / (2*dx) - xedge + 0.5;
        assert(xfrac>0. && xfrac<=1.);
        double yfrac = _yw / (2*dx) - yedge + 0.5;
        assert(yfrac>0. && yfrac<=1.);
        if (xedge==0) xfrac = _xw/dx;
        if (yedge==0) yfrac = _yw/dx;

        double totalflux = 0.;
        double xfac;
        for (int i = I.getXMin(); i <= I.getXMax(); i++) {
            if ( std::abs(i) > xedge ) xfac = 0.;
            else if (std::abs(i)==xedge) xfac = _norm*xfrac;
            else xfac = _norm;

            for (int j = I.getYMin(); j <= I.getYMax(); j++) {
                if (xfac==0. || std::abs(j)>yedge) I(i,j)=T(0);
                else if (std::abs(j)==yedge) I(i,j)=T(xfac*yfrac);
                else I(i,j)=T(xfac);
                totalflux += I(i,j);
            }
        }
        I.setScale(dx);

        return totalflux * (dx*dx);
    }

    // Override fillKGrid for efficiency, since kValues are separable.
    void SBBox::SBBoxImpl::fillKGrid(KTable& kt) const 
    {
        int N = kt.getN();
        double dk = kt.getDk();

#if 0
        // The simple version, saved for reference
        for (int iy = -N/2; iy < N/2; iy++) {
            // Only need ix>=0 because it's Hermitian:
            for (int ix = 0; ix <= N/2; ix++) {
                Position<double> k(ix*dk,iy*dk);
                // The value returned by kValue(k)
                double kvalue = _flux * sinc(0.5*k.x*_xw) * sinc(0.5*k.y*_yw);
                kt.kSet(ix,iy,kvalue);
            }
        }
#else
        // A faster version that pulls out all the if statements and store the 
        // relevant sinc functions in two arrays, so we don't need to keep calling 
        // sinc on the same values over and over.

        kt.clearCache();
        std::vector<double> sinc_x(N/2+1);
        std::vector<double> sinc_y(N/2+1);
        if (_xw == _yw) { // Typical
            for (int i = 0; i <= N/2; i++) {
                sinc_x[i] = sinc(0.5 * i * dk * _xw);
                sinc_y[i] = sinc_x[i];
            }
        } else {
            for (int i = 0; i <= N/2; i++) {
                sinc_x[i] = sinc(0.5 * i * dk * _xw);
                sinc_y[i] = sinc(0.5 * i * dk * _yw);
            }
        }

        // Now do the unrolled version with kSet2
        for (int ix = 0; ix <= N/2; ix++) {
            kt.kSet2(ix,0, _flux * sinc_x[ix] * sinc_y[0]);
        }
        for (int iy = 1; iy < N/2; iy++) {
            for (int ix = 0; ix <= N/2; ix++) {
                double kval = _flux * sinc_x[ix] * sinc_y[iy];
                kt.kSet2(ix,iy,kval);
                kt.kSet2(ix,N-iy,kval);
            }
        }
        for (int ix = 0; ix <= N/2; ix++) {
            kt.kSet2(ix,N/2, _flux * sinc_x[ix] * sinc_y[N/2]);
        }
#endif
    }

    //
    // SBLaguerre Class
    //

    // ??? Have not really investigated these:
    double SBLaguerre::SBLaguerreImpl::maxK() const 
    {
        // Start with value for plain old Gaussian:
        double maxk = sqrt(-2.*std::log(sbp::maxk_threshold))/_sigma; 
        // Grow as sqrt of order
        if (_bvec.getOrder() > 1) maxk *= sqrt(double(_bvec.getOrder()));
        return maxk;
    }

    double SBLaguerre::SBLaguerreImpl::stepK() const 
    {
        // Start with value for plain old Gaussian:
        double R = std::max(4., sqrt(-2.*std::log(sbp::alias_threshold)));
        // Grow as sqrt of order
        if (_bvec.getOrder() > 1) R *= sqrt(double(_bvec.getOrder()));
        return M_PI / (R*_sigma);
    }

    double SBLaguerre::SBLaguerreImpl::xValue(const Position<double>& p) const 
    {
        LVector psi(_bvec.getOrder());
        psi.fillBasis(p.x/_sigma, p.y/_sigma, _sigma);
        double xval = _bvec.dot(psi);
        return xval;
    }

    std::complex<double> SBLaguerre::SBLaguerreImpl::kValue(const Position<double>& k) const 
    {
        int N=_bvec.getOrder();
        LVector psi(N);
        psi.fillBasis(k.x*_sigma, k.y*_sigma);  // Fourier[Psi_pq] is unitless
        // rotate kvalues of Psi with i^(p+q)
        // dotting b_pq with psi in k-space:
        double rr=0.;
        double ii=0.;
        {
            for (PQIndex pq(0,0); !pq.pastOrder(N); pq.nextDistinct()) {
                int j = pq.rIndex();
                double x = _bvec[j]*psi[j] + (pq.isReal() ? 0 : _bvec[j+1]*psi[j+1]);
                switch (pq.N() % 4) {
                  case 0: 
                       rr += x;
                       break;
                  case 1: 
                       ii -= x;
                       break;
                  case 2: 
                       rr -= x;
                       break;
                  case 3: 
                       ii += x;
                       break;
                }
            }  
        }
        // difference in Fourier convention with FFTW ???
        return std::complex<double>(2.*M_PI*rr, 2.*M_PI*ii);
    }

    double SBLaguerre::SBLaguerreImpl::getFlux() const 
    {
        double flux=0.;
        for (PQIndex pp(0,0); !pp.pastOrder(_bvec.getOrder()); pp.incN())
            flux += _bvec[pp].real();  // _bvec[pp] is real, but need type conv.
        return flux;
    }


    // SBSersic Class 
    // First need to define the static member that holds info on all the Sersic n's
    SBSersic::InfoBarn SBSersic::nmap;

    SBSersic::SBSersicImpl::SBSersicImpl(double n,  double re, double flux) :
        _n(n), _flux(flux), _re(re), _re_sq(_re*_re), _norm(_flux/_re_sq),
        _info(nmap.get(_n))
    {
        _ksq_max = _info->getKsqMax() * _re_sq;
    }

    double SBSersic::SBSersicImpl::xValue(const Position<double>& p) const
    {  return _norm * _info->xValue((p.x*p.x+p.y*p.y)/_re_sq); }

    std::complex<double> SBSersic::SBSersicImpl::kValue(const Position<double>& k) const
    { 
        double ksq = k.x*k.x + k.y*k.y;
        if (ksq > _ksq_max) 
            return 0.;
        else
            return _flux * _info->kValue(ksq * _re_sq);
    }

    double SBSersic::SBSersicImpl::maxK() const { return _info->maxK() / _re; }
    double SBSersic::SBSersicImpl::stepK() const { return _info->stepK() / _re; }

    double SBSersic::SersicInfo::xValue(double xsq) const 
    { return _norm * std::exp(-_b*std::pow(xsq,_inv2n)); }

    double SBSersic::SersicInfo::kValue(double ksq) const 
    {
        assert(ksq >= 0.);

        if (ksq>=_ksq_max)
            return 0.; // truncate the Fourier transform
        else if (ksq<_ksq_min)
            return 1. + ksq*(_kderiv2 + ksq*_kderiv4); // Use quartic approx at low k
        else {
            double lk=0.5*std::log(ksq); // Lookup table is logarithmic
            return _ft(lk);
        }
    }

    // Integrand class for the Hankel transform of Sersic
    class SersicIntegrand : public std::unary_function<double,double>
    {
    public:
        SersicIntegrand(double n, double b, double k):
            _invn(1./n), _b(b), _k(k) {}
        double operator()(double r) const 
        { return r*std::exp(-_b*std::pow(r, _invn))*j0(_k*r); }

    private:
        double _invn;
        double _b;
        double _k;
    };

    // Find what radius encloses (1-missing_flux_frac) of the total flux in a Sersic profile
    double SBSersic::SersicInfo::findMaxR(double missing_flux_frac, double gamma2n)
    { 
        // int(exp(-b r^1/n) r, r=R..inf) = x * int(exp(-b r^1/n) r, r=0..inf)
        //                                = x n b^-2n Gamma(2n)
        // Change variables: u = b r^1/n,
        // du = b/n r^(1-n)/n dr
        //    = b/n r^1/n dr/r
        //    = u/n dr/r
        // r dr = n du r^2 / u
        //      = n du (u/b)^2n / u
        // n b^-2n int(u^(2n-1) exp(-u), u=bR^1/n..inf) = x n b^-2n Gamma(2n)
        // Let z = b R^1/n
        //
        // int(u^(2n-1) exp(-u), u=z..inf) = x Gamma(2n)
        //
        // The lhs is an incomplete gamma function: Gamma(2n,z), which according to
        // Abramowitz & Stegun (6.5.32) has a high-z asymptotic form of:
        // Gamma(2n,z) ~= z^(2n-1) exp(-z) (1 + (2n-2)/z + (2n-2)(2n-3)/z^2 + ... )
        // ln(x Gamma(2n)) = (2n-1) ln(z) - z + 2(n-1)/z + 2(n-1)(n-2)/z^2
        // z = -ln(x Gamma(2n) + (2n-1) ln(z) + 2(n-1)/z + 2(n-1)(n-2)/z^2
        // Iterate this until converge.  Should be quick.
        dbg<<"Find maxR for missing_flux_frac = "<<missing_flux_frac<<std::endl;
        double z0 = -std::log(missing_flux_frac * gamma2n);
        // Successive approximation method:
        double z = 4.*(_n+1.);  // A decent starting guess for a range of n.
        double oldz = 0.;
        const int MAXIT = 15;
        dbg<<"Start with z = "<<z<<std::endl;
        for(int niter=0; niter < MAXIT; ++niter) {
            oldz = z;
            z = z0 + (2.*_n-1.) * std::log(z) + 2.*(_n-1.)/z + 2.*(_n-1.)*(_n-2.)/(z*z);
            dbg<<"z = "<<z<<", dz = "<<z-oldz<<std::endl;
            if (std::abs(z-oldz) < 0.01) break;
        }
        dbg<<"Converged at z = "<<z<<std::endl;
        double R=std::pow(z/_b, _n);
        dbg<<"R = (z/b)^n = "<<R<<std::endl;
        return R;
    }

    // Constructor to initialize Sersic constants and k lookup table
    SBSersic::SersicInfo::SersicInfo(double n) : _n(n), _inv2n(1./(2.*n)) 
    {
        // Going to constraint range of allowed n to those I have looked at
        if (_n<0.5 || _n>4.2) throw SBError("Requested Sersic index out of range");

        // Formula for b from Ciotti & Bertin (1999)
        _b = 2.*_n - (1./3.)
            + (4./405.)/_n
            + (46./25515.)/(_n*_n)
            + (131./1148175.)/(_n*_n*_n)
            - (2194697./30690717750.)/(_n*_n*_n*_n);

        double b2n = std::pow(_b,2.*_n);  // used frequently here
        double b4n = b2n*b2n;
        // The normalization factor to give unity flux integral:
        double gamma2n = tgamma(2.*_n);
        _norm = b2n / (2.*M_PI*_n*gamma2n);

        // The small-k expansion of the Hankel transform is (normalized to have flux=1):
        // 1 - Gamma(4n) / 4 b^2n Gamma(2n) + Gamma(6n) / 64 b^4n Gamma(2n)
        //   - Gamma(8n) / 2304 b^6n Gamma(2n)
        // The quadratic term of small-k expansion:
        _kderiv2 = -tgamma(4.*_n) / (4.*b2n*gamma2n) ; 
        // And a quartic term:
        _kderiv4 = tgamma(6.*_n) / (64.*b4n*gamma2n);

        dbg << "Building for n=" << _n << " b= " << _b << " norm= " << _norm << std::endl;
        dbg << "Deriv terms: " << _kderiv2 << " " << _kderiv4 << std::endl;

        // When is it safe to use low-k approximation?  
        // See when next term past quartic is at accuracy threshold
        double kderiv6 = tgamma(8*_n) / (2304.*b4n*b2n*gamma2n);
        dbg<<"kderiv6 = "<<kderiv6<<std::endl;
        double kmin = std::pow(sbp::kvalue_accuracy / kderiv6, 1./6.);
        dbg<<"kmin = "<<kmin<<std::endl;
        _ksq_min = kmin * kmin;

        // How far should nominal profile extend?
        // Estimate number of effective radii needed to enclose (1-alias_threshold) of flux
        double R = findMaxR(sbp::alias_threshold,gamma2n);
        // Go to at least 5 re
        if (R < 5) R = 5;
        dbg<<"R => "<<R<<std::endl;
        _stepK = M_PI / R;
        dbg<<"stepK = "<<_stepK<<std::endl;

        // Now start building the lookup table for FT of the profile.

        // Normalization for integral at k=0:
        double hankel_norm = _n*gamma2n/b2n;
        dbg<<"hankel_norm = "<<hankel_norm<<std::endl;

        // Along the way, find the last k that has a kValue > 1.e-3
        double maxlogk = 0.;
        // Keep going until at least 5 in a row have kvalues below kvalue_accuracy.
        int n_below_thresh = 0;

        double integ_maxR = findMaxR(sbp::kvalue_accuracy * hankel_norm,gamma2n);
        //double integ_maxR = integ::MOCK_INF;

        double dlogk = 0.1;
        // Don't go past k = 500
        for (double logk = std::log(kmin)-0.001; logk < std::log(500.); logk += dlogk) {
            SersicIntegrand I(_n, _b, std::exp(logk));
            double val = integ::int1d(
                I, 0., integ_maxR, sbp::integration_relerr, sbp::integration_abserr*hankel_norm);
            val /= hankel_norm;
            xdbg<<"logk = "<<logk<<", ft("<<exp(logk)<<") = "<<val<<std::endl;
            _ft.addEntry(logk,val);

            if (std::abs(val) > sbp::maxk_threshold) maxlogk = logk;

            if (std::abs(val) > sbp::kvalue_accuracy) n_below_thresh = 0;
            else ++n_below_thresh;
            if (n_below_thresh == 5) break;
        }
        _maxK = exp(maxlogk);
        xdbg<<"maxK with val >= "<<sbp::maxk_threshold<<" = "<<_maxK<<std::endl;
        _ksq_max = exp(_ft.argMax());

        // Next, set up the classes for photon shooting
        _radial.reset(new SersicRadialFunction(_n, _b));
        std::vector<double> range(2,0.);
        range[1] = findMaxR(sbp::shoot_flux_accuracy,gamma2n);
        _sampler.reset(new OneDimensionalDeviate( *_radial, range, true));
    }

    PhotonArray SBSersic::SersicInfo::shoot(int N, UniformDeviate& ud) const
    {
        dbg<<"SersicInfo shoot: N = "<<N<<std::endl;
        dbg<<"Target flux = 1.0\n";
        PhotonArray result = _sampler->shoot(N,ud);
        result.scaleFlux(_norm);
        dbg<<"SersicInfo Realized flux = "<<result.getTotalFlux()<<std::endl;
        return result;
    }

    class MoffatScaleRadiusFunc 
    {
    public:
        MoffatScaleRadiusFunc(double re, double rm, double beta) :
            _re(re), _rm(rm), _beta(beta) {}
        double operator()(double rd) const
        {
            double fre = 1.-std::pow(1.+(_re*_re)/(rd*rd), 1.-_beta);
            double frm = 1.-std::pow(1.+(_rm*_rm)/(rd*rd), 1.-_beta);
            xdbg<<"func("<<rd<<") = 2*"<<fre<<" - "<<frm<<" = "<<2.*fre-frm<<std::endl;
            return 2.*fre-frm;
        }
    private:
        double _re,_rm,_beta;
    };

    double MoffatCalculateScaleRadiusFromHLR(double re, double rm, double beta)
    {
        dbg<<"Start MoffatCalculateScaleRadiusFromHLR\n";
        // The basic equation that is relevant here is the flux of a Moffat profile
        // out to some radius.
        // flux(R) = int( (1+r^2/rd^2 )^(-beta) 2pi r dr, r=0..R )
        //         = (pi rd^2 / (beta-1)) (1 - (1+R^2/rd^2)^(1-beta) )
        // For now, we can ignore the first factor.  We call the second factor fluxfactor below,
        // or in this function f(R).
        // 
        // We are given two values of R for which we know that the ratio of their fluxes is 1/2:
        // f(re) = 0.5 * f(rm)
        //
        if (rm == 0.) {
            // If rm = infinity (which we actually indicate with rm=0), then we can solve for 
            // rd analytically:
            //
            // f(rm) = 1
            // f(re) = 0.5 = 1 - (1+re^2/rd^2)^(1-beta)
            // re^2/rd^2 = 0.5^(1/(1-beta)) - 1
            double rerd = sqrt( std::pow(0.5, 1./(1.-beta)) - 1.);
            dbg<<"rm = 0, so analytic.\n";
            xdbg<<"rd = re/rerd = "<<re<<" / "<<rerd<<" = "<<re/rerd<<std::endl;
            return re / rerd;
        } else {
            // If trunc < infinity, then the equations are slightly circular:
            // f(rm) = 1 - (1 + rm^2/rd^2)^(1-beta)
            // 2*f(re) = 2 - 2*(1 + re^2/rd^2)^(1-beta)
            // 2*(1+re^2/rd^2)^(1-beta) = 1 + (1+rm^2/rd^2)^(1-beta)
            // 
            // As rm decreases, rd increases.  
            // Eventually rd increases to infinity.  When does that happen:
            // Take the limit as rd->infinity in the above equation:
            // 2 + 2*(1-beta) re^2/rd^2) = 1 + 1 + (1-beta) rm^2/rd^2
            // 2 re^2 = rm^2
            // rm = sqrt(2) * re
            // So this is the limit for how low rm is allowed to be for a given re
            if (rm <= sqrt(2.) * re)
                throw SBError("Moffat truncation radius must be > sqrt(2) * half_light_radius.");

            dbg<<"rm != 0, so not analytic.\n";
            MoffatScaleRadiusFunc func(re,rm,beta);
            // For the lower bound of rd, we can use the untruncated value:
            double r1 = re / sqrt( std::pow(0.5, 1./(1.-beta)) - 1.);
            xdbg<<"r1 = "<<r1<<std::endl;
            // For the upper bound, we don't really have a good choice, so start with 2*r1
            // and we'll expand it if necessary.
            double r2 = 2. * r1;
            xdbg<<"r2 = "<<r2<<std::endl;
            Solve<MoffatScaleRadiusFunc> solver(func,r1,r2);
            solver.setMethod(Brent);
            solver.bracketUpper();
            xdbg<<"After bracket, range is "<<solver.getLowerBound()<<" .. "<<
                solver.getUpperBound()<<std::endl;
            double rd = solver.root();
            xdbg<<"Root is "<<rd<<std::endl;
            return rd;
        }
    }

    SBMoffat::SBMoffatImpl::SBMoffatImpl(double beta, double size, RadiusType rType,
                                         double trunc, double flux) : 
        _beta(beta), _flux(flux), _trunc(trunc), _ft(Table<double,double>::spline),
        _re(0.) // initially set to zero, may be updated by size or getHalfLightRadius()
    {
        xdbg<<"Start SBMoffat constructor: \n";
        xdbg<<"beta = "<<_beta<<"\n";
        xdbg<<"flux = "<<_flux<<"\n";
        xdbg<<"trunc = "<<_trunc<<"\n";

        if (_trunc == 0. && beta <= 1.) 
            throw SBError("Moffat profiles with beta <= 1 must be truncated.");

        // First, relation between FWHM and rD:
        double FWHMrD = 2.* sqrt(std::pow(2., 1./_beta)-1.);
        xdbg<<"FWHMrD = "<<FWHMrD<<"\n";

        // Set size of this instance according to type of size given in constructor:
        switch (rType) {
          case FWHM:
               _rD = size / FWHMrD;
               break;
          case HALF_LIGHT_RADIUS: 
               {
                   _re = size;
                   // This is a bit complicated, so break it out into its own function.
                   _rD = MoffatCalculateScaleRadiusFromHLR(_re,trunc,_beta);
               }
               break;
          case SCALE_RADIUS:
               _rD = size;
               break;
          default:
               throw SBError("Unknown SBMoffat::RadiusType");
        }

        double maxRrD;
        if (trunc > 0.) {
            maxRrD = trunc / _rD;  // note new usage of trunc in physical units requires _rD here
            xdbg<<"maxRrD = "<<maxRrD<<"\n";

            // Analytic integration of total flux:
            _fluxFactor = 1. - std::pow( 1+maxRrD*maxRrD, (1.-_beta));
        } else {
            _fluxFactor = 1.;

            // Set maxRrD to the radius where surface brightness is kvalue_accuracy
            // of center value.  (I know this isn't  a kvalue, but the same level 
            // is probably appropriate here.)
            // (1+R^2)^-beta = kvalue_accuracy
            // And ignore the 1+ part of (1+R^2), so
            maxRrD = std::pow(sbp::kvalue_accuracy,-1./(2.*_beta));
            xdbg<<"Not truncate.  Calculated maxRrD = "<<maxRrD<<"\n";
        }

        _FWHM = FWHMrD * _rD;
        _maxR = maxRrD * _rD;
        _maxR_sq = _maxR * _maxR;
        _rD_sq = _rD * _rD;
        _norm = _flux * (_beta-1.) / (M_PI * _fluxFactor * _rD_sq);

        dbg << "Moffat rD " << _rD << " fluxFactor " << _fluxFactor
            << " norm " << _norm << " maxRrD " << _maxR << std::endl;

        if (_beta == 1) pow_beta = &SBMoffat::pow_1;
        else if (_beta == 2) pow_beta = &SBMoffat::pow_2;
        else if (_beta == 3) pow_beta = &SBMoffat::pow_3;
        else if (_beta == 4) pow_beta = &SBMoffat::pow_4;
        else if (_beta == int(_beta)) pow_beta = &SBMoffat::pow_int;
        else pow_beta = &SBMoffat::pow_gen;

        setupFT();
    }

    double SBMoffat::SBMoffatImpl::getHalfLightRadius() const 
    {
        // Done here since _re depends on _fluxFactor and thus requires _rD in advance, so this 
        // needs to happen largely post setup. Doesn't seem efficient to ALWAYS calculate it above,
        // so we'll just calculate it once if requested and store it.
        if (_re == 0.) {
            _re = _rD * sqrt(std::pow(1.-0.5*_fluxFactor , 1./(1.-_beta)) - 1.);
        }
        return _re;
    }

    double SBMoffat::SBMoffatImpl::xValue(const Position<double>& p) const 
    {
        double rsq = p.x*p.x + p.y*p.y;
        if (rsq > _maxR_sq) return 0.;
        else return _norm / pow_beta(1.+rsq/_rD_sq, _beta);
    }

    std::complex<double> SBMoffat::SBMoffatImpl::kValue(const Position<double>& k) const 
    {
        double ksq = k.x*k.x + k.y*k.y;
        if (ksq > _ft.argMax()) return 0.;
        else return _ft(ksq);
    }

    // Set maxK to the value where the FT is down to maxk_threshold
    double SBMoffat::SBMoffatImpl::maxK() const 
    {
        // _maxK is determined during setupFT() as the last k value to have a  kValue > 1.e-3.
#if 1
        return _maxK;
#else
        // Old version from Gary:
        // Require at least 16 points across FWHM when drawing:
        return 16.*M_PI / _FWHM;
#endif
    }

    // The amount of flux missed in a circle of radius pi/stepk should miss at 
    // most alias_threshold of the flux.
    double SBMoffat::SBMoffatImpl::stepK() const
    {
        dbg<<"Find Moffat stepK\n";
        dbg<<"beta = "<<_beta<<std::endl;
#if 1
        // The fractional flux out to radius R is (if not truncated)
        // 1 - (1+R^2)^(1-beta)
        // So solve (1+R^2)^(1-beta) = alias_threshold
        if (_beta <= 1.1) {
            // Then flux never converges (or nearly so), so just use truncation radius
            return M_PI / _maxR;
        } else {
            // Ignore the 1 in (1+R^2), so approximately:
            double R = std::pow(sbp::alias_threshold, 0.5/(1.-_beta)) * _rD;
            dbg<<"R = "<<R<<std::endl;
            // If it is truncated at less than this, drop to that value.
            if (R > _maxR) R = _maxR;
            dbg<<"_maxR = "<<_maxR<<std::endl;
            dbg<<"R => "<<R<<std::endl;
            dbg<<"stepk = "<<(M_PI/R)<<std::endl;
            return M_PI / R;
        }
#else
        // Old version from Gary:
        // Make FFT's periodic at 4x truncation radius or 1.5x diam at alias_threshold,
        // whichever is smaller
        return 2.*M_PI / std::min(4.*_maxR, 
                                  3.*sqrt(std::pow(sbp::alias_threshold, -1./_beta)-1.)*_rD);
#endif
    }

    // Integrand class for the Hankel transform of Moffat
    class MoffatIntegrand : public std::unary_function<double,double>
    {
    public:
        MoffatIntegrand(double beta, double k, double (*pb)(double, double)) : 
            _beta(beta), _k(k), pow_beta(pb) {}
        double operator()(double r) const 
        { return r/pow_beta(1.+r*r, _beta)*j0(_k*r); }

    private:
        double _beta;
        double _k;
        double (*pow_beta)(double x, double beta);
    };

    void SBMoffat::SBMoffatImpl::setupFT()
    {
        if (_ft.size() > 0) return;

        // Do a Hankel transform and store the results in a lookup table.

        double nn = _norm * 2.*M_PI * _rD_sq;
        //double maxR = _fluxFactor == 1. ? integ::MOCK_INF : _maxR / _rD;
        double maxR = _maxR / _rD;

        // Along the way, find the last k that has a kValue > 1.e-3
        double maxK_val = sbp::maxk_threshold * _flux;
        dbg<<"Looking for maxK_val = "<<maxK_val<<std::endl;
        // Keep going until at least 5 in a row have kvalues below kvalue_accuracy.
        // (It's oscillatory, so want to make sure not to stop at a zero crossing.)
        double thresh = sbp::kvalue_accuracy * _flux;

        // These are dimensionless k values for doing the integral.
        double dk = 0.1;
        dbg<<"dk = "<<dk<<std::endl;
        int n_below_thresh = 0;
        // Don't go past k = 50
        for(double k=0.; k < 50; k += dk) {
            MoffatIntegrand I(_beta, k, pow_beta);
            double val = integ::int1d(
                I, 0., maxR, sbp::integration_relerr, sbp::integration_abserr);
            val *= nn;

            double kreal = k / _rD;
            xdbg<<"ft("<<kreal<<") = "<<val<<std::endl;
            _ft.addEntry( kreal*kreal, val );

            if (std::abs(val) > maxK_val) _maxK = kreal;

            if (std::abs(val) > thresh) n_below_thresh = 0;
            else ++n_below_thresh;
            if (n_below_thresh == 5) break;
        }
        dbg<<"maxK = "<<_maxK<<std::endl;
    }

    /*************************************************************
     * Photon-shooting routines
     *************************************************************/

    template <class T>
    void SBProfile::drawShoot(ImageView<T> img, double N, UniformDeviate& u) const 
    {
        const int maxN = 100000;

        // Clear image before adding photons, for consistency with draw() methods.
        img.fill(0.);  
        double origN = N;
        dbg<<"Start drawShoot.\n";
        dbg<<"N = "<<N<<std::endl;
        double targetFlux = getFlux();
        dbg<<"target flux = "<<targetFlux<<std::endl;
        double realizedFlux = 0.;
        while (N > maxN) {
            xdbg<<"shoot "<<maxN<<std::endl;
            assert(_pimpl.get());
            PhotonArray pa = _pimpl->shoot(maxN, u);
            xdbg<<"pa.flux = "<<pa.getTotalFlux()<<std::endl;
            xdbg<<"scaleFlux by "<<(maxN/origN)<<std::endl;
            pa.scaleFlux(maxN / origN);
            xdbg<<"pa.flux => "<<pa.getTotalFlux()<<std::endl;
            pa.addTo(img);
            N -= maxN;
            realizedFlux += pa.getTotalFlux();
        }
        xdbg<<"shoot "<<N<<std::endl;
        assert(_pimpl.get());
        int finalN = int(floor(N+0.5));
        PhotonArray pa = _pimpl->shoot(finalN, u);
        xdbg<<"pa.flux = "<<pa.getTotalFlux()<<std::endl;
        xdbg<<"scaleFlux by "<<(finalN/origN)<<std::endl;
        pa.scaleFlux(finalN / origN);
        xdbg<<"pa.flux => "<<pa.getTotalFlux()<<std::endl;
        pa.addTo(img);
        realizedFlux += pa.getTotalFlux();
        dbg<<"Done drawShoot.  Realized flux = "<<realizedFlux<<std::endl;
    }

    PhotonArray SBAdd::SBAddImpl::shoot(int N, UniformDeviate& u) const 
    {
        dbg<<"Add shoot: N = "<<N<<std::endl;
        dbg<<"Target flux = "<<getFlux()<<std::endl;
        double totalAbsoluteFlux = getPositiveFlux() + getNegativeFlux();
        double fluxPerPhoton = totalAbsoluteFlux / N;

        // Initialize the output array
        PhotonArray result(0);
        result.reserve(N);

        double remainingAbsoluteFlux = totalAbsoluteFlux;
        int remainingN = N;

        // Get photons from each summand, using BinomialDeviate to
        // randomize distribution of photons among summands
        for (ConstIter pptr = _plist.begin(); pptr!= _plist.end(); ++pptr) {
            double thisAbsoluteFlux = pptr->getPositiveFlux() + pptr->getNegativeFlux();

            // How many photons to shoot from this summand?
            int thisN = remainingN;  // All of what's left, if this is the last summand...
            std::list<SBProfile>::const_iterator nextPtr = pptr;
            ++nextPtr;
            if (nextPtr!=_plist.end()) {
                // otherwise allocate a randomized fraction of the remaining photons to this summand:
                BinomialDeviate bd(u, remainingN, thisAbsoluteFlux/remainingAbsoluteFlux);
                thisN = bd();
            }
            if (thisN > 0) {
                PhotonArray thisPA = pptr->shoot(thisN, u);
                // Now rescale the photon fluxes so that they are each nominally fluxPerPhoton
                // whereas the shoot() routine would have made them each nominally 
                // thisAbsoluteFlux/thisN
                thisPA.scaleFlux(fluxPerPhoton*thisN/thisAbsoluteFlux);
                result.append(thisPA);
            }
            remainingN -= thisN;
            remainingAbsoluteFlux -= thisAbsoluteFlux;
            if (remainingN <=0) break;
            if (remainingAbsoluteFlux <= 0.) break;
        }
        
        dbg<<"Add Realized flux = "<<result.getTotalFlux()<<std::endl;
        return result;
    }

    PhotonArray SBConvolve::SBConvolveImpl::shoot(int N, UniformDeviate& u) const 
    {
        dbg<<"Convolve shoot: N = "<<N<<std::endl;
        dbg<<"Target flux = "<<getFlux()<<std::endl;
        std::list<SBProfile>::const_iterator pptr = _plist.begin();
        if (pptr==_plist.end())
            throw SBError("Cannot shoot() for empty SBConvolve");
        PhotonArray result = pptr->shoot(N, u);
        // It is necessary to shuffle when convolving because we do
        // do not have a gaurantee that the convolvee's photons are
        // uncorrelated, e.g. they might both have their negative ones
        // at the end.
        for (++pptr; pptr != _plist.end(); ++pptr)
            result.convolveShuffle( pptr->shoot(N, u), u);
        dbg<<"Convolve Realized flux = "<<result.getTotalFlux()<<std::endl;
        return result;
    }

    PhotonArray SBTransform::SBTransformImpl::shoot(int N, UniformDeviate& u) const 
    {
        dbg<<"Distort shoot: N = "<<N<<std::endl;
        dbg<<"Target flux = "<<getFlux()<<std::endl;
        // Simple job here: just remap coords of each photon, then change flux
        // If there is overall magnification in the transform
        PhotonArray result = _adaptee.shoot(N,u);
        for (int i=0; i<result.size(); i++) {
            Position<double> xy = fwd(Position<double>(result.getX(i), result.getY(i))+_cen);
            result.setPhoton(i,xy.x, xy.y, result.getFlux(i)*_absdet);
        }
        dbg<<"Distort Realized flux = "<<result.getTotalFlux()<<std::endl;
        return result;
    }

    PhotonArray SBGaussian::SBGaussianImpl::shoot(int N, UniformDeviate& u) const 
    {
        dbg<<"Gaussian shoot: N = "<<N<<std::endl;
        dbg<<"Target flux = "<<getFlux()<<std::endl;
        PhotonArray result(N);
        double fluxPerPhoton = _flux/N;
        for (int i=0; i<N; i++) {
            // First get a point uniformly distributed on unit circle
            double xu, yu, rsq;
            do {
                xu = 2.*u()-1.;
                yu = 2.*u()-1.;
                rsq = xu*xu+yu*yu;
            } while (rsq>=1. || rsq==0.);

            // Then map it to desired Gaussian with analytic transformation
            double factor = _sigma*sqrt( -2.*std::log(rsq)/rsq);
            result.setPhoton(i,factor*xu, factor*yu, fluxPerPhoton);
        }
        dbg<<"Gaussian Realized flux = "<<result.getTotalFlux()<<std::endl;
        return result;
    }

    PhotonArray SBSersic::SBSersicImpl::shoot(int N, UniformDeviate& ud) const
    {
        dbg<<"Sersic shoot: N = "<<N<<std::endl;
        dbg<<"Target flux = "<<getFlux()<<std::endl;
        // Get photons from the SersicInfo structure, rescale flux and size for this instance
        PhotonArray result = _info->shoot(N,ud);
        result.scaleFlux(_flux);
        result.scaleXY(_re);
        dbg<<"Sersic Realized flux = "<<result.getTotalFlux()<<std::endl;
        return result;
    }

    PhotonArray SBExponential::SBExponentialImpl::shoot(int N, UniformDeviate& u) const
    {
        dbg<<"Exponential shoot: N = "<<N<<std::endl;
        dbg<<"Target flux = "<<getFlux()<<std::endl;
        // Accuracy to which to solve for (log of) cumulative flux distribution:
        const double Y_TOLERANCE=1.e-6;

        double fluxPerPhoton = getFlux() / N;
        PhotonArray result(N);
        // The cumulative distribution of flux is 1-(1+r)exp(-r).
        // Here is a way to solve for r by an initial guess followed
        // by Newton-Raphson iterations.  Probably not
        // the most efficient thing since there are logs in the iteration.
        for (int i=0; i<N; i++) {
            double y = u();
            if (y==0.) {
                // In case of infinite radius - just set to origin:
                result.setPhoton(i,0.,0.,fluxPerPhoton);
                continue;
            }
            // Initial guess
            y = -std::log(y);
            double r = y>2. ? y : sqrt(2.*y);
            double dy = y - r + std::log(1.+r);
            while ( std::abs(dy) > Y_TOLERANCE) {
                r = r + (1.+r)*dy/r;
                dy = y - r + std::log(1.+r);
            }
            // Draw another random for azimuthal angle (could use the unit-circle trick here...)
            double theta = 2.*M_PI*u();
            result.setPhoton(i,_r0*r*std::cos(theta), _r0*r*std::sin(theta), fluxPerPhoton);
        }
        dbg<<"Exponential Realized flux = "<<result.getTotalFlux()<<std::endl;
        return result;
    }

    PhotonArray SBAiry::SBAiryImpl::shoot(int N, UniformDeviate& u) const
    {
        dbg<<"Airy shoot: N = "<<N<<std::endl;
        dbg<<"Target flux = "<<getFlux()<<std::endl;
        // Use the OneDimensionalDeviate to sample from scale-free distribution
        checkSampler();
        PhotonArray result=_sampler->shoot(N, u);
        // Then rescale for this flux & size
        result.scaleFlux(_flux);
        result.scaleXY(1./_D);
        dbg<<"Airy Realized flux = "<<result.getTotalFlux()<<std::endl;
        return result;
    }

    void SBAiry::SBAiryImpl::flushSampler() const 
    { _sampler.reset(); }

    void SBAiry::SBAiryImpl::checkSampler() const 
    {
        if (_sampler.get()) return;
        // TODO: If this gets to be a significant fraction of the running time, 
        // can use the same trick as for Sersic to just do this once for each 
        // value of _obscuration.
        std::vector<double> ranges(1,0.);
        // Break Airy function into ranges that will not have >1 extremum:
        double rmin = 1.1 - 0.5*_obscuration;
        // Use Schroeder (10.1.18) limit of EE at large radius.
        // to stop sampler at radius with EE>(1-shoot_flux_accuracy)
        double rmax = 2./(sbp::shoot_flux_accuracy * M_PI*M_PI * (1.-_obscuration));
        dbg<<"Airy sampler\n";
        dbg<<"_D = "<<_D<<", obsc = "<<_obscuration<<std::endl;
        dbg<<"rmin = "<<rmin<<std::endl;
        dbg<<"rmax = "<<rmax<<std::endl;
        ranges.reserve(int(floor((rmax-rmin+2)/0.5+0.5)));
        for(double r=rmin; r<=rmax; r+=0.5) ranges.push_back(r);
        _sampler.reset(new OneDimensionalDeviate(_radial, ranges, true));
    }

    PhotonArray SBBox::SBBoxImpl::shoot(int N, UniformDeviate& u) const
    {
        dbg<<"Box shoot: N = "<<N<<std::endl;
        dbg<<"Target flux = "<<getFlux()<<std::endl;
        PhotonArray result(N);
        for (int i=0; i<result.size(); i++)
            result.setPhoton(i, _xw*(u()-0.5), _yw*(u()-0.5), _flux/N);
        dbg<<"Box Realized flux = "<<result.getTotalFlux()<<std::endl;
        return result;
    }

    PhotonArray SBMoffat::SBMoffatImpl::shoot(int N, UniformDeviate& u) const
    {
        dbg<<"Moffat shoot: N = "<<N<<std::endl;
        dbg<<"Target flux = "<<getFlux()<<std::endl;
        // Moffat has analytic inverse-cumulative-flux function.
        PhotonArray result(N);
        double fluxPerPhoton = _flux/N;
        for (int i=0; i<N; i++) {
            // First get a point uniformly distributed on unit circle
            double xu, yu, rsq;
            do {
                xu = 2.*u()-1.;
                yu = 2.*u()-1.;
                rsq = xu*xu+yu*yu;
            } while (rsq>=1. || rsq==0.);

            // Then map it to the Moffat flux distribution
            double newRsq = std::pow( 1.-rsq*_fluxFactor , 1./(1.-_beta)) - 1.;
            double rFactor = _rD*sqrt(newRsq / rsq);
            result.setPhoton(i,rFactor*xu, rFactor*yu, fluxPerPhoton);
        }
        dbg<<"Moffat Realized flux = "<<result.getTotalFlux()<<std::endl;
        return result;
    }

    // instantiate template functions for expected image types
    template double SBProfile::SBProfileImpl::doFillXImage2(ImageView<float>& img, double dx) const;
    template double SBProfile::SBProfileImpl::doFillXImage2(ImageView<double>& img, double dx) const;

    template void SBProfile::drawShoot(ImageView<float> image, double N, UniformDeviate& ud) const;
    template void SBProfile::drawShoot(ImageView<double> image, double N, UniformDeviate& ud) const;
    template void SBProfile::drawShoot(Image<float>& image, double N, UniformDeviate& ud) const;
    template void SBProfile::drawShoot(Image<double>& image, double N, UniformDeviate& ud) const;

    template double SBProfile::draw(Image<float>& img, double dx, int wmult) const;
    template double SBProfile::draw(Image<double>& img, double dx, int wmult) const;
    template double SBProfile::draw(ImageView<float>& img, double dx, int wmult) const;
    template double SBProfile::draw(ImageView<double>& img, double dx, int wmult) const;

    template double SBProfile::plainDraw(Image<float>& I, double dx, int wmult) const;
    template double SBProfile::plainDraw(Image<double>& I, double dx, int wmult) const;
    template double SBProfile::plainDraw(ImageView<float>& I, double dx, int wmult) const;
    template double SBProfile::plainDraw(ImageView<double>& I, double dx, int wmult) const;

    template double SBProfile::fourierDraw(Image<float>& I, double dx, int wmult) const;
    template double SBProfile::fourierDraw(Image<double>& I, double dx, int wmult) const;
    template double SBProfile::fourierDraw(ImageView<float>& I, double dx, int wmult) const;
    template double SBProfile::fourierDraw(ImageView<double>& I, double dx, int wmult) const;

    template void SBProfile::drawK(
        Image<float>& Re, Image<float>& Im, double dk, int wmult) const;
    template void SBProfile::drawK(
        Image<double>& Re, Image<double>& Im, double dk, int wmult) const;
    template void SBProfile::drawK(
        ImageView<float>& Re, ImageView<float>& Im, double dk, int wmult) const;
    template void SBProfile::drawK(
        ImageView<double>& Re, ImageView<double>& Im, double dk, int wmult) const;

    template void SBProfile::plainDrawK(
        Image<float>& Re, Image<float>& Im, double dk, int wmult) const;
    template void SBProfile::plainDrawK(
        Image<double>& Re, Image<double>& Im, double dk, int wmult) const;
    template void SBProfile::plainDrawK(
        ImageView<float>& Re, ImageView<float>& Im, double dk, int wmult) const;
    template void SBProfile::plainDrawK(
        ImageView<double>& Re, ImageView<double>& Im, double dk, int wmult) const;

    template void SBProfile::fourierDrawK(
        Image<float>& Re, Image<float>& Im, double dk, int wmult) const;
    template void SBProfile::fourierDrawK(
        Image<double>& Re, Image<double>& Im, double dk, int wmult) const;
    template void SBProfile::fourierDrawK(
        ImageView<float>& Re, ImageView<float>& Im, double dk, int wmult) const;
    template void SBProfile::fourierDrawK(
        ImageView<double>& Re, ImageView<double>& Im, double dk, int wmult) const;

}<|MERGE_RESOLUTION|>--- conflicted
+++ resolved
@@ -862,20 +862,15 @@
             SBProfile::GetImpl(_adaptee));
         dbg<<"sbd = "<<sbd<<std::endl;
         if (sbd) {
-<<<<<<< HEAD
-            dbg<<"wrapping another distortion.\n";
-            dbg<<"this distortion = "<<
+            dbg<<"wrapping another transformation.\n";
+            dbg<<"this transformation = "<<
                 _mA<<','<<_mB<<','<<_mC<<','<<_mD<<','<<
                 _cen<<','<<_fluxScaling<<std::endl;
-            dbg<<"adaptee distortion = "<<
+            dbg<<"adaptee transformation = "<<
                 sbd->_mA<<','<<sbd->_mB<<','<<sbd->_mC<<','<<sbd->_mD<<','<<
                 sbd->_cen<<','<<sbd->_fluxScaling<<std::endl;
             dbg<<"adaptee getFlux = "<<_adaptee.getFlux()<<std::endl;
-            // We are distorting something that's already a distortion.
-=======
-            dbg<<"wrapping another transformation.\n";
             // We are transforming something that's already a transformation.
->>>>>>> 161930ec
             // So just compound the affine transformaions
             // New matrix is product (M_this) * (M_old)
             double mA = _mA; double mB=_mB; double mC=_mC; double mD=_mD;
@@ -886,19 +881,15 @@
             _mC = mC*sbd->_mA + mD*sbd->_mC;
             _mD = mC*sbd->_mB + mD*sbd->_mD;
             _fluxScaling *= sbd->_fluxScaling;
-            dbg<<"this distortion => "<<
+            dbg<<"this transformation => "<<
                 _mA<<','<<_mB<<','<<_mC<<','<<_mD<<','<<
                 _cen<<','<<_fluxScaling<<std::endl;
             _adaptee = sbd->_adaptee;
         } else {
-<<<<<<< HEAD
-            dbg<<"wrapping a non-distortion.\n";
-            dbg<<"this distortion = "<<
+            dbg<<"wrapping a non-transformation.\n";
+            dbg<<"this transformation = "<<
                 _mA<<','<<_mB<<','<<_mC<<','<<_mD<<','<<
                 _cen<<','<<_fluxScaling<<std::endl;
-=======
-            dbg<<"wrapping a non-transformation.\n";
->>>>>>> 161930ec
         }
 
         // It will be reasonably common to have an identity matrix (for just
