// -*- c++ -*-
/*
 * Copyright 2012, 2013 The GalSim developers:
 * https://github.com/GalSim-developers
 *
 * This file is part of GalSim: The modular galaxy image simulation toolkit.
 *
 * GalSim is free software: you can redistribute it and/or modify
 * it under the terms of the GNU General Public License as published by
 * the Free Software Foundation, either version 3 of the License, or
 * (at your option) any later version.
 *
 * GalSim is distributed in the hope that it will be useful,
 * but WITHOUT ANY WARRANTY; without even the implied warranty of
 * MERCHANTABILITY or FITNESS FOR A PARTICULAR PURPOSE.  See the
 * GNU General Public License for more details.
 *
 * You should have received a copy of the GNU General Public License
 * along with GalSim.  If not, see <http://www.gnu.org/licenses/>
 */

#define DEBUGLOGGING

#include "SBMoffat.h"
#include "SBMoffatImpl.h"
#include "integ/Int.h"
#include "Solve.h"

// Define this variable to find azimuth (and sometimes radius within a unit disc) of 2d photons by 
// drawing a uniform deviate for theta, instead of drawing 2 deviates for a point on the unit 
// circle and rejecting corner photons.
// The relative speed of the two methods was tested as part of issue #163, and the results
// are collated in devutils/external/time_photon_shooting.
// The conclusion was that using sin/cos was faster for icpc, but not g++ or clang++.
#ifdef _INTEL_COMPILER
#define USE_COS_SIN
#endif

#ifdef DEBUGLOGGING
#include <fstream>
//std::ostream* dbgout = new std::ofstream("debug.out");
//int verbose_level = 2;
#endif

namespace galsim {

    SBMoffat::SBMoffat(double beta, double size, RadiusType rType, double trunc, double flux,
                       boost::shared_ptr<GSParams> gsparams) :
        SBProfile(new SBMoffatImpl(beta, size, rType, trunc, flux, gsparams)) {}

    SBMoffat::SBMoffat(const SBMoffat& rhs) : SBProfile(rhs) {}

    SBMoffat::~SBMoffat() {}

    double SBMoffat::getBeta() const 
    {
        assert(dynamic_cast<const SBMoffatImpl*>(_pimpl.get()));
        return static_cast<const SBMoffatImpl&>(*_pimpl).getBeta(); 
    }

    double SBMoffat::getFWHM() const 
    {
        assert(dynamic_cast<const SBMoffatImpl*>(_pimpl.get()));
        return static_cast<const SBMoffatImpl&>(*_pimpl).getFWHM(); 
    }

    double SBMoffat::getScaleRadius() const 
    {
        assert(dynamic_cast<const SBMoffatImpl*>(_pimpl.get()));
        return static_cast<const SBMoffatImpl&>(*_pimpl).getScaleRadius();
    }

    double SBMoffat::getHalfLightRadius() const 
    {
        assert(dynamic_cast<const SBMoffatImpl*>(_pimpl.get()));
        return static_cast<const SBMoffatImpl&>(*_pimpl).getHalfLightRadius();
    }

    class MoffatScaleRadiusFunc 
    {
    public:
        MoffatScaleRadiusFunc(double re, double rm, double beta) :
            _re(re), _rm(rm), _beta(beta) {}
        double operator()(double rd) const
        {
            double fre = 1.-std::pow(1.+(_re*_re)/(rd*rd), 1.-_beta);
            double frm = 1.-std::pow(1.+(_rm*_rm)/(rd*rd), 1.-_beta);
            xdbg<<"func("<<rd<<") = 2*"<<fre<<" - "<<frm<<" = "<<2.*fre-frm<<std::endl;
            return 2.*fre-frm;
        }
    private:
        double _re,_rm,_beta;
    };

    double MoffatCalculateScaleRadiusFromHLR(double re, double rm, double beta)
    {
        dbg<<"Start MoffatCalculateScaleRadiusFromHLR\n";
        // The basic equation that is relevant here is the flux of a Moffat profile
        // out to some radius.
        // flux(R) = int( (1+r^2/rd^2 )^(-beta) 2pi r dr, r=0..R )
        //         = (pi rd^2 / (beta-1)) (1 - (1+R^2/rd^2)^(1-beta) )
        // For now, we can ignore the first factor.  We call the second factor fluxfactor below,
        // or in this function f(R).
        // 
        // We are given two values of R for which we know that the ratio of their fluxes is 1/2:
        // f(re) = 0.5 * f(rm)
        //
        if (rm == 0.) {
            // If rm = infinity (which we actually indicate with rm=0), then we can solve for 
            // rd analytically:
            //
            // f(rm) = 1
            // f(re) = 0.5 = 1 - (1+re^2/rd^2)^(1-beta)
            // re^2/rd^2 = 0.5^(1/(1-beta)) - 1
            double rerd = std::sqrt( std::pow(0.5, 1./(1.-beta)) - 1.);
            dbg<<"rm = 0, so analytic.\n";
            xdbg<<"rd = re/rerd = "<<re<<" / "<<rerd<<" = "<<re/rerd<<std::endl;
            return re / rerd;
        } else {
            // If trunc < infinity, then the equations are slightly circular:
            // f(rm) = 1 - (1 + rm^2/rd^2)^(1-beta)
            // 2*f(re) = 2 - 2*(1 + re^2/rd^2)^(1-beta)
            // 2*(1+re^2/rd^2)^(1-beta) = 1 + (1+rm^2/rd^2)^(1-beta)
            // 
            // As rm decreases, rd increases.  
            // Eventually rd increases to infinity.  When does that happen:
            // Take the limit as rd->infinity in the above equation:
            // 2 + 2*(1-beta) re^2/rd^2) = 1 + 1 + (1-beta) rm^2/rd^2
            // 2 re^2 = rm^2
            // rm = sqrt(2) * re
            // So this is the limit for how low rm is allowed to be for a given re
            if (rm <= std::sqrt(2.) * re)
                throw SBError("Moffat truncation radius must be > sqrt(2) * half_light_radius.");

            dbg<<"rm != 0, so not analytic.\n";
            MoffatScaleRadiusFunc func(re,rm,beta);
            // For the lower bound of rd, we can use the untruncated value:
            double r1 = re / std::sqrt( std::pow(0.5, 1./(1.-beta)) - 1.);
            xdbg<<"r1 = "<<r1<<std::endl;
            // For the upper bound, we don't really have a good choice, so start with 2*r1
            // and we'll expand it if necessary.
            double r2 = 2. * r1;
            xdbg<<"r2 = "<<r2<<std::endl;
            Solve<MoffatScaleRadiusFunc> solver(func,r1,r2);
            solver.setMethod(Brent);
            solver.bracketUpper();
            xdbg<<"After bracket, range is "<<solver.getLowerBound()<<" .. "<<
                solver.getUpperBound()<<std::endl;
            double rd = solver.root();
            xdbg<<"Root is "<<rd<<std::endl;
            return rd;
        }
    }

    SBMoffat::SBMoffatImpl::SBMoffatImpl(double beta, double size, RadiusType rType,
                                         double trunc, double flux,
                                         boost::shared_ptr<GSParams> gsparams) :
        SBProfileImpl(gsparams),
        _beta(beta), _flux(flux), _trunc(trunc), _ft(Table<double,double>::spline),
        _re(0.) // initially set to zero, may be updated by size or getHalfLightRadius()
    {
        xdbg<<"Start SBMoffat constructor: \n";
        xdbg<<"beta = "<<_beta<<"\n";
        xdbg<<"flux = "<<_flux<<"\n";
        xdbg<<"trunc = "<<_trunc<<"\n";

        if (_trunc == 0. && beta <= 1.) 
            throw SBError("Moffat profiles with beta <= 1 must be truncated.");

        // First, relation between FWHM and rD:
        double FWHMrD = 2.* std::sqrt(std::pow(2., 1./_beta)-1.);
        xdbg<<"FWHMrD = "<<FWHMrD<<"\n";

        // Set size of this instance according to type of size given in constructor:
        switch (rType) {
          case FWHM:
               _rD = size / FWHMrD;
               break;
          case HALF_LIGHT_RADIUS: 
               {
                   _re = size;
                   // This is a bit complicated, so break it out into its own function.
                   _rD = MoffatCalculateScaleRadiusFromHLR(_re,trunc,_beta);
               }
               break;
          case SCALE_RADIUS:
               _rD = size;
               break;
          default:
               throw SBError("Unknown SBMoffat::RadiusType");
        }

        _rD_sq = _rD * _rD;
        _inv_rD = 1./_rD;
        _inv_rD_sq = _inv_rD*_inv_rD;

        if (trunc > 0.) {
            _maxRrD = trunc * _inv_rD;
            xdbg<<"maxRrD = "<<_maxRrD<<"\n";

            // Analytic integration of total flux:
            _fluxFactor = 1. - std::pow( 1+_maxRrD*_maxRrD, (1.-_beta));
        } else {
            _fluxFactor = 1.;

            // Set maxRrD to the radius where missing fractional flux is xvalue_accuracy
            // (1+R^2)^(1-beta) = xvalue_accuracy
            _maxRrD = std::sqrt(std::pow(this->gsparams->xvalue_accuracy, 1. / (1. - _beta))- 1.);
            xdbg<<"Not truncated.  Calculated maxRrD = "<<_maxRrD<<"\n";
        }

        _FWHM = FWHMrD * _rD;
        _maxR = _maxRrD * _rD;
        _maxR_sq = _maxR * _maxR;
        _maxRrD_sq = _maxRrD * _maxRrD;
        _norm = _flux * (_beta-1.) / (M_PI * _fluxFactor * _rD_sq);

        dbg << "Moffat rD " << _rD << " fluxFactor " << _fluxFactor
            << " norm " << _norm << " maxR " << _maxR << std::endl;

        if (_beta == 1) pow_beta = &SBMoffat::pow_1;
        else if (_beta == 2) pow_beta = &SBMoffat::pow_2;
        else if (_beta == 3) pow_beta = &SBMoffat::pow_3;
        else if (_beta == 4) pow_beta = &SBMoffat::pow_4;
        else if (_beta == int(_beta)) pow_beta = &SBMoffat::pow_int;
        else pow_beta = &SBMoffat::pow_gen;
    }

    double SBMoffat::SBMoffatImpl::getHalfLightRadius() const 
    {
        // Done here since _re depends on _fluxFactor and thus requires _rD in advance, so this 
        // needs to happen largely post setup. Doesn't seem efficient to ALWAYS calculate it above,
        // so we'll just calculate it once if requested and store it.
        if (_re == 0.) {
            _re = _rD * std::sqrt(std::pow(1.-0.5*_fluxFactor , 1./(1.-_beta)) - 1.);
        }
        return _re;
    }

    double SBMoffat::SBMoffatImpl::xValue(const Position<double>& p) const 
    {
        double rsq = (p.x*p.x + p.y*p.y)*_inv_rD_sq;
        if (rsq > _maxRrD_sq) return 0.;
        else return _norm / pow_beta(1.+rsq, _beta);
    }

    std::complex<double> SBMoffat::SBMoffatImpl::kValue(const Position<double>& k) const 
    {
        setupFT();
        double ksq = k.x*k.x + k.y*k.y;
        if (ksq > _ft.argMax()) return 0.;
        else return _ft(ksq);
    }

    void SBMoffat::SBMoffatImpl::fillXValue(tmv::MatrixView<double> val,
                                            double x0, double dx, int ix_zero,
                                            double y0, double dy, int iy_zero) const
    {
        dbg<<"SBMoffat fillXValue\n";
        dbg<<"x = "<<x0<<" + ix * "<<dx<<", ix_zero = "<<ix_zero<<std::endl;
        dbg<<"y = "<<y0<<" + iy * "<<dy<<", iy_zero = "<<iy_zero<<std::endl;
        if (ix_zero != 0 || iy_zero != 0) {
            xdbg<<"Use Quadrant\n";
            fillXValueQuadrant(val,x0,dx,ix_zero,y0,dy,iy_zero);
        } else {
            xdbg<<"Non-Quadrant\n";
            assert(val.stepi() == 1);
            const int m = val.colsize();
            const int n = val.rowsize();
            typedef tmv::VIt<double,1,tmv::NonConj> It;

            x0 *= _inv_rD;
            dx *= _inv_rD;
            y0 *= _inv_rD;
            dy *= _inv_rD;

            for (int j=0;j<n;++j,y0+=dy) {
                double x = x0;
                double ysq = y0*y0;
                It valit = val.col(j).begin();
                for (int i=0;i<m;++i,x+=dx) {
                    double rsq = x*x + ysq;
                    if (rsq > _maxRrD_sq) *valit++ = 0.;
                    else *valit++ = _norm / pow_beta(1.+rsq, _beta);
                }
            }
        }
    }

    void SBMoffat::SBMoffatImpl::fillKValue(tmv::MatrixView<std::complex<double> > val,
                                            double x0, double dx, int ix_zero,
                                            double y0, double dy, int iy_zero) const
    {
        dbg<<"SBMoffat fillKValue\n";
        dbg<<"x = "<<x0<<" + ix * "<<dx<<", ix_zero = "<<ix_zero<<std::endl;
        dbg<<"y = "<<y0<<" + iy * "<<dy<<", iy_zero = "<<iy_zero<<std::endl;
        if (ix_zero != 0 || iy_zero != 0) {
            xdbg<<"Use Quadrant\n";
            fillKValueQuadrant(val,x0,dx,ix_zero,y0,dy,iy_zero);
        } else {
            xdbg<<"Non-Quadrant\n";
            assert(val.stepi() == 1);
            const int m = val.colsize();
            const int n = val.rowsize();
            typedef tmv::VIt<std::complex<double>,1,tmv::NonConj> It;

            for (int j=0;j<n;++j,y0+=dy) {
                double x = x0;
                double ysq = y0*y0;
                It valit(val.col(j).begin().getP(),1);
                for (int i=0;i<m;++i,x+=dx) {
                    double ksq = x*x + ysq;
                    if (ksq > _ft.argMax()) *valit++ = 0.;
                    else *valit++ = _ft(ksq);
                }
            }
        }
    }

    void SBMoffat::SBMoffatImpl::fillXValue(tmv::MatrixView<double> val,
                                            double x0, double dx, double dxy,
                                            double y0, double dy, double dyx) const
    {
        dbg<<"SBMoffat fillXValue\n";
        dbg<<"x = "<<x0<<" + ix * "<<dx<<" + iy * "<<dxy<<std::endl;
        dbg<<"y = "<<y0<<" + ix * "<<dyx<<" + iy * "<<dy<<std::endl;
        assert(val.stepi() == 1);
        assert(val.canLinearize());
        const int m = val.colsize();
        const int n = val.rowsize();
        typedef tmv::VIt<double,1,tmv::NonConj> It;

        x0 *= _inv_rD;
        dx *= _inv_rD;
        dxy *= _inv_rD;
        y0 *= _inv_rD;
        dy *= _inv_rD;
        dyx *= _inv_rD;

        It valit = val.linearView().begin();
        for (int j=0;j<n;++j,x0+=dxy,y0+=dy) {
            double x = x0;
            double y = y0;
            It valit = val.col(j).begin();
            for (int i=0;i<m;++i,x+=dx,y+=dyx) {
                double rsq = x*x + y*y;
                if (rsq > _maxRrD_sq) *valit++ = 0.;
                else *valit++ = _norm / pow_beta(1.+rsq, _beta);
            }
        }
    }

    void SBMoffat::SBMoffatImpl::fillKValue(tmv::MatrixView<std::complex<double> > val,
                                            double x0, double dx, double dxy,
                                            double y0, double dy, double dyx) const
    {
        dbg<<"SBMoffat fillKValue\n";
        dbg<<"x = "<<x0<<" + ix * "<<dx<<" + iy * "<<dxy<<std::endl;
        dbg<<"y = "<<y0<<" + ix * "<<dyx<<" + iy * "<<dy<<std::endl;
        assert(val.stepi() == 1);
        assert(val.canLinearize());
        const int m = val.colsize();
        const int n = val.rowsize();
        typedef tmv::VIt<std::complex<double>,1,tmv::NonConj> It;

        It valit(val.linearView().begin().getP());
        for (int j=0;j<n;++j,x0+=dxy,y0+=dy) {
            double x = x0;
            double y = y0;
            It valit(val.col(j).begin().getP(),1);
            for (int i=0;i<m;++i,x+=dx,y+=dyx) {
                double ksq = x*x + y*y;
                if (ksq > _ft.argMax()) *valit++ = 0.;
                else *valit++ = _ft(ksq);
            }
        }
    }

    // Set maxK to the value where the FT is down to maxk_threshold
    double SBMoffat::SBMoffatImpl::maxK() const 
    {
        // _maxK is determined during setupFT() as the last k value to have a  kValue > 1.e-3.
        setupFT();
        return _maxK;
    }

    // The amount of flux missed in a circle of radius pi/stepk should be at 
    // most alias_threshold of the flux.
    double SBMoffat::SBMoffatImpl::stepK() const
    {
        dbg<<"Find Moffat stepK\n";
        dbg<<"beta = "<<_beta<<std::endl;

        // The fractional flux out to radius R is (if not truncated)
        // 1 - (1+R^2)^(1-beta)
        // So solve (1+R^2)^(1-beta) = alias_threshold
        if (_beta <= 1.1) {
            // Then flux never converges (or nearly so), so just use truncation radius
            return M_PI / _maxR;
        } else {
            // Ignore the 1 in (1+R^2), so approximately:
            double R = std::pow(this->gsparams->alias_threshold, 0.5/(1.-_beta)) * _rD;
            dbg<<"R = "<<R<<std::endl;
            // If it is truncated at less than this, drop to that value.
            if (R > _maxR) R = _maxR;
            dbg<<"_maxR = "<<_maxR<<std::endl;
            dbg<<"R => "<<R<<std::endl;
            dbg<<"stepk = "<<(M_PI/R)<<std::endl;
            return M_PI / R;
        }
    }

    // Integrand class for the Hankel transform of Moffat
    class MoffatIntegrand : public std::unary_function<double,double>
    {
    public:
        MoffatIntegrand(double beta, double k, double (*pb)(double, double)) : 
            _beta(beta), _k(k), pow_beta(pb) {}
        double operator()(double r) const 
        { return r/pow_beta(1.+r*r, _beta)*j0(_k*r); }

    private:
        double _beta;
        double _k;
        double (*pow_beta)(double x, double beta);
    };

    void SBMoffat::SBMoffatImpl::setupFT() const
    {
        if (_ft.size() > 0) return;

        // Do a Hankel transform and store the results in a lookup table.

        double nn = _norm * 2.*M_PI * _rD_sq;

        // Along the way, find the last k that has a kValue > 1.e-3
        double maxK_val = this->gsparams->maxk_threshold * _flux;
        dbg<<"Looking for maxK_val = "<<maxK_val<<std::endl;
        // Keep going until at least 5 in a row have kvalues below kvalue_accuracy.
        // (It's oscillatory, so want to make sure not to stop at a zero crossing.)
        double thresh = this->gsparams->kvalue_accuracy * _flux;

        // These are dimensionless k values for doing the integral.
        double dk = 0.1;
        dbg<<"dk = "<<dk<<std::endl;
        int n_below_thresh = 0;
        // Don't go past k = 50
        for(double k=0.; k < 50; k += dk) {
            // 
            MoffatIntegrand I(_beta, k, pow_beta);
<<<<<<< HEAD
            double val = integ::int1d(
                //I, 0., _maxRrD, sbp::integration_relerr, sbp::integration_abserr);
                I, 0., 1.e100, sbp::integration_relerr, sbp::integration_abserr);
=======
            double val = integ::int1d(I, 0., _maxRrD,
                                      this->gsparams->integration_relerr, 
                                      this->gsparams->integration_abserr);
>>>>>>> 15bd91c0
            val *= nn;

            double kreal = k * _inv_rD;
            xdbg<<"ft("<<kreal<<") = "<<val<<std::endl;
            _ft.addEntry( kreal*kreal, val );

            if (std::abs(val) > maxK_val) _maxK = kreal;

            if (std::abs(val) > thresh) n_below_thresh = 0;
            else ++n_below_thresh;
            if (n_below_thresh == 5) break;
        }
        dbg<<"maxK = "<<_maxK<<std::endl;
    }

    boost::shared_ptr<PhotonArray> SBMoffat::SBMoffatImpl::shoot(int N, UniformDeviate u) const
    {
        dbg<<"Moffat shoot: N = "<<N<<std::endl;
        dbg<<"Target flux = "<<getFlux()<<std::endl;
        // Moffat has analytic inverse-cumulative-flux function.
        boost::shared_ptr<PhotonArray> result(new PhotonArray(N));
        double fluxPerPhoton = _flux/N;
        for (int i=0; i<N; i++) {
#ifdef USE_COS_SIN
            // First get a point uniformly distributed on unit circle
            double theta = 2.*M_PI*u();
            double rsq = u(); // cumulative dist function P(<r) = r^2 for unit circle
#ifdef _GLIBCXX_HAVE_SINCOS
            // Most optimizing compilers will do this automatically, but just in case...
            double sint,cost;
            sincos(theta,&sint,&cost);
#else
            double cost = std::cos(theta);
            double sint = std::sin(theta);
#endif
            // Then map radius to the Moffat flux distribution
            double newRsq = std::pow(1. - rsq * _fluxFactor, 1. / (1. - _beta)) - 1.;
            double rFactor = _rD * std::sqrt(newRsq);
            result->setPhoton(i, rFactor*cost, rFactor*sint, fluxPerPhoton);
#else
            // First get a point uniformly distributed on unit circle
            double xu, yu, rsq;
            do {
                xu = 2.*u()-1.;
                yu = 2.*u()-1.;
                rsq = xu*xu+yu*yu;
            } while (rsq>=1. || rsq==0.);
            // Then map radius to the Moffat flux distribution
            double newRsq = std::pow(1. - rsq * _fluxFactor, 1. / (1. - _beta)) - 1.;
            double rFactor = _rD * std::sqrt(newRsq / rsq);
            result->setPhoton(i, rFactor*xu, rFactor*yu, fluxPerPhoton);
#endif
        }
        dbg<<"Moffat Realized flux = "<<result->getTotalFlux()<<std::endl;
        return result;
    }

}<|MERGE_RESOLUTION|>--- conflicted
+++ resolved
@@ -448,15 +448,11 @@
         for(double k=0.; k < 50; k += dk) {
             // 
             MoffatIntegrand I(_beta, k, pow_beta);
-<<<<<<< HEAD
             double val = integ::int1d(
-                //I, 0., _maxRrD, sbp::integration_relerr, sbp::integration_abserr);
-                I, 0., 1.e100, sbp::integration_relerr, sbp::integration_abserr);
-=======
-            double val = integ::int1d(I, 0., _maxRrD,
-                                      this->gsparams->integration_relerr, 
-                                      this->gsparams->integration_abserr);
->>>>>>> 15bd91c0
+                //I, 0., _maxRrD,
+                I, 0., 1.e100,
+                this->gsparams->integration_relerr, 
+                this->gsparams->integration_abserr);
             val *= nn;
 
             double kreal = k * _inv_rD;
