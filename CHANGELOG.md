--- conflicted
+++ resolved
@@ -168,7 +168,8 @@
 
 Other new features:
 
-<<<<<<< HEAD
+* Sped up the gzip and bzip2 I/O by using the shell gzip and bzip2 executables
+  if they are available on the system. (Issue #344)
 * Added some new functions to convert an angle to/from DMS strings.  Sometimes 
   handy when dealing with RA or Dec. (Issue #364)
   * `angle.dms()` returns the angle as a string in the form +/-ddmmss.decimal.
@@ -185,12 +186,6 @@
   for the other `galsim.fits.read*` functions, so it may be convenient
   at times. (Issue #364)
 * Permit users to initialize `OpticalPSF` with a list or array of aberrations,
-=======
-* Sped up the gzip and bzip2 I/O by using the shell gzip and bzip2 executables
-  if they are available on the system. (Issue #344)
-* New WCS classes.  See the new wcs.py file for details. (Issue #364)
-* Permit users to initialize OpticalPSF with a list or array of aberrations,
->>>>>>> bac2b25e
   as an alternative to specifying each one individually.  (The innards of 
   OpticalPSF were also rearranged to use arrays instead of individual values, 
   but this is not important for users, just developers.) (Issue #409)
